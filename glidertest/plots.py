import matplotlib.dates as mdates
import matplotlib.pyplot as plt
import numpy as np
import pandas as pd
import seaborn as sns
import xarray as xr
from matplotlib.dates import DateFormatter
from scipy import stats
import matplotlib.colors as mcolors
import gsw
import cartopy.crs as ccrs
import cartopy.feature as cfeature
import warnings
from glidertest import utilities, tools
import os
import matplotlib.ticker
from matplotlib.ticker import FormatStrFormatter

dir = os.path.dirname(os.path.realpath(__file__))
glidertest_style_file = f"{dir}/glidertest.mplstyle"




def plot_updown_bias(ds: xr.Dataset, var='TEMP', v_res=1, ax: plt.Axes = None, **kw: dict, ) -> tuple({plt.Figure, plt.Axes}):
    """
    This function can be used to plot the up and downcast differences computed with the updown_bias function
    
    Parameters
    ----------
    ds: xarray.Dataset 
        Dataset in **OG1 format**, containing at least **TIME, DEPTH, LATITUDE, LONGITUDE,** and the selected variable.
        Data should not be gridded.
    var: str, optional, default='TEMP'
        Selected variable
    v_res: float, default = 1
        Vertical resolution for the gridding
    ax: matplotlib.axes.Axes, default = None
        Axis to plot the data
    **kw : dict, optional  
    Additional keyword arguments passed to `matplotlib.pyplot.plot()`.  

    Returns
    -------
    fig : matplotlib.figure.Figure  
        Figure object containing the generated plot.  
    ax : matplotlib.axes.Axes  
        Axes object with the plotted **climb vs. dive differences** over depth. 

    Notes
    -----
    Original Author: Chiara Monforte
    """
    with plt.style.context(glidertest_style_file):
        if ax is None:
            fig, ax = plt.subplots()
            third_width = fig.get_size_inches()[0] / 3.11
            fig.set_size_inches(third_width, third_width * 1.1)
            force_plot = True
        else:
            fig = plt.gcf()
            force_plot = False

        df = tools.quant_updown_bias(ds, var=var, v_res=v_res)
        if not all(hasattr(df, attr) for attr in ['dc', 'depth']):
            ax.text(0.5, 0.55, ds[var].standard_name, va='center', ha='center', transform=ax.transAxes,
                    bbox=dict(facecolor='white', alpha=0.5, edgecolor='none'))
            ax.text(0.5, 0.45, 'data unavailable', va='center', ha='center', transform=ax.transAxes,
                    bbox=dict(facecolor='white', alpha=0.5, edgecolor='none'))
        else:
            ax.plot(df.dc, df.depth, label='Dive-Climb', **kw)
            ax.plot(df.cd, df.depth, label='Climb-Dive', **kw)
            ax.legend(loc=3)
            lims = np.abs(df.dc)
            ax.set_xlim(-np.nanpercentile(lims, 99.5), np.nanpercentile(lims, 99.5))
            ax.set_ylim(df.depth.max() + 1, -df.depth.max() / 30)
        ax.set_xlabel(f'{utilities.plotting_labels(var)} ({utilities.plotting_units(ds,var)})')
        ax.set_ylabel(f'Depth (m)')
        ax.grid()
        if force_plot:
            plt.show()
        return fig, ax


def plot_basic_vars(ds: xr.Dataset, v_res=1, start_prof=0, end_prof=-1, ax=None):
    """
    This function plots the basic oceanographic variables temperature, salinity and density. A second plot is created and filled with oxygen and 
    chlorophyll data if available.

    Parameters
    ----------

    ds: xarray 
        Dataset in **OG1 format**, containing at least **PROFILE_NUMBER, DEPTH, TEMP, PSAL, LATITUDE, LONGITUDE,** and the selected variable.
    v_res: float, default = 1
        Vertical resolution for the gridding. Horizontal resolution (by profile) is assumed to be 1
    start_prof: int
        Start profile used to compute the means that will be plotted. This can vary in case the dataset spread over a large timescale
        or region and subsections want to be plotted-1     
    end_prof: int
        End profile used to compute the means that will be plotted. This can vary in case the dataset spread over a large timescale
        or region and subsections want to be plotted-1          
    **kw : dict, optional  
        Additional keyword arguments passed to `matplotlib.pyplot.plot()`.  

    Returns
    -------
    fig : matplotlib.figure.Figure  
        Figure object containing the generated plot.  
    ax : matplotlib.axes.Axes  
        Axes object with the plotted variables **temperature, salinity and density** over depth. 
    
    Notes
    -----
    Original Author: Chiara Monforte
    """
    utilities._check_necessary_variables(ds, ['PROFILE_NUMBER', 'DEPTH', 'TEMP', 'PSAL', 'LATITUDE', 'LONGITUDE'])
    ds = utilities._calc_teos10_variables(ds)
    p = 1
    z = v_res
    tempG, profG, depthG = utilities.construct_2dgrid(ds.PROFILE_NUMBER, ds.DEPTH, ds.TEMP, p, z,x_bin_center=False)
    salG, profG, depthG = utilities.construct_2dgrid(ds.PROFILE_NUMBER, ds.DEPTH, ds.PSAL, p, z,x_bin_center=False)
    denG, profG, depthG = utilities.construct_2dgrid(ds.PROFILE_NUMBER, ds.DEPTH, ds.DENSITY, p, z,x_bin_center=False)

    tempG = tempG[start_prof:end_prof, :]
    salG = salG[start_prof:end_prof, :]
    denG = denG[start_prof:end_prof, :]
    depthG = depthG[start_prof:end_prof, :]

    with plt.style.context(glidertest_style_file):
        with warnings.catch_warnings():
            warnings.simplefilter("ignore", category=RuntimeWarning)
            if ax is None:
                fig, ax = plt.subplots(1, 2)
                force_plot = True
            else:
                fig = plt.gcf()
                force_plot = False

            # Resize to half-width
            half_width = fig.get_size_inches()[0] / 2.07
            fig.set_size_inches(half_width, half_width * 0.85)
            ax1 = ax[0].twiny()
            ax2 = ax[0].twiny()
            ax2_1 = ax[1].twiny()
            ax2.spines["top"].set_position(("axes", 1.2))
            nticks = 5
            for a in [ax[0], ax1, ax2, ax[1], ax2_1]:
                a.xaxis.set_major_locator(matplotlib.ticker.LinearLocator(nticks))
                a.xaxis.set_major_formatter(plt.FormatStrFormatter('%.1f'))
                for tick in a.xaxis.get_majorticklabels():
                    tick.set_horizontalalignment("center")
                plt.setp(a.get_xticklabels()[0], visible=False)
                plt.setp(a.get_xticklabels()[-1], visible=False)
            ax[0].plot(np.nanmean(tempG, axis=0), depthG[0, :], c='blue')
            ax1.plot(np.nanmean(salG, axis=0), depthG[0, :], c='red')
            ax2.plot(np.nanmean(denG, axis=0) - 1000, depthG[0, :], c='black')

            ax[0].set(ylabel='Depth (m)',
                      xlabel=f'{utilities.plotting_labels("TEMP")} \n({utilities.plotting_units(ds, "TEMP")})')
            ax[0].tick_params(axis='x', colors='blue')
            ax[0].xaxis.label.set_color('blue')
            ax1.spines['bottom'].set_color('blue')
            new_font = ax[0].get_xticklabels()[0].get_fontsize()
            ax1.spines['bottom'].set_color('blue')
            ax1.set_xlabel(f'{utilities.plotting_labels("PSAL")} ({utilities.plotting_units(ds, "PSAL")})',
                           fontsize=int(new_font))
            ax1.xaxis.label.set_color('red')
            ax1.spines['top'].set_color('red')
            ax1.tick_params(axis='x', colors='red', labelsize=int(new_font))
            ax2.set_xlabel(xlabel=f'{utilities.plotting_labels("SIGMA")} ({utilities.plotting_units(ds, "SIGMA")})',
                           fontsize=int(new_font))
            ax2.xaxis.label.set_color('black')
            ax2.spines['top'].set_color('black')
            ax2.tick_params(axis='x', colors='black', labelsize=int(new_font))

            # Add text annotation to the right, outside of the plot
            ax2.text(1.68, 1.25, f'Averaged profiles \n {start_prof}-{end_prof}', transform=ax2.transAxes,
                     verticalalignment='center', horizontalalignment='center', rotation=0, fontsize=int(new_font),
                     bbox=dict(facecolor='white', alpha=0.5))

            if 'CHLA' in ds.variables:
                chlaG, profG, depthG = utilities.construct_2dgrid(ds.PROFILE_NUMBER, ds.DEPTH, ds.CHLA, p, z,x_bin_center=False)
                chlaG = chlaG[start_prof:end_prof, :]
                ax2_1.plot(np.nanmean(chlaG, axis=0), depthG[0, :], c='green')
                ax2_1.set_xlabel(xlabel=f'{utilities.plotting_labels("CHLA")} ({utilities.plotting_units(ds, "CHLA")})',
                                 fontsize=int(new_font))
                ax2_1.xaxis.label.set_color('green')
                ax2_1.spines['top'].set_color('green')
                ax2_1.tick_params(axis='x', colors='green', labelsize=int(new_font))
                plt.setp(ax2_1.get_yticklabels()[0], visible=False)
                plt.setp(ax2_1.get_yticklabels()[-1], visible=False)
            else:
                plt.setp(ax2_1.get_xticklabels(), visible=False)
                ax[1].text(0.15, 0.6, 'Chlorophyll data \nunavailable', va='top', transform=ax[1].transAxes,
                           fontsize=int(new_font))

            if 'DOXY' in ds.variables:
                oxyG, profG, depthG = utilities.construct_2dgrid(ds.PROFILE_NUMBER, ds.DEPTH, ds.DOXY, p, z,x_bin_center=False)
                oxyG = oxyG[start_prof:end_prof, :]
                ax[1].plot(np.nanmean(oxyG, axis=0), depthG[0, :], c='orange')
                ax[1].set(xlabel=f'{utilities.plotting_labels("DOXY")} \n({utilities.plotting_units(ds, "DOXY")})')
                ax[1].xaxis.label.set_color('orange')
                ax[1].spines['top'].set_color('orange')
                ax[1].tick_params(axis='x', colors='orange')
                ax[1].spines['bottom'].set_color('orange')
            else:
                plt.setp(ax[1].get_xticklabels(), visible=False)
                ax[1].text(0.2, 0.4, 'Oxygen data \nunavailable', va='top', transform=ax[1].transAxes,
                           fontsize=int(new_font))

            [a.set_ylim(depthG.max(), 0) for a in ax]
            [a.grid() for a in ax]
            if force_plot:
                plt.show()
    return fig, ax


def process_optics_assess(ds, var='CHLA'):
    """
    Function to assess visually any drift in deep optics data and the presence of any possible negative data. This function returns  both plots and text
    
    Parameters
    ----------
    ds: xarray.Dataset
        Dataset in **OG1 format**, containing at least **TIME, DEPTH,** and the selected variable.
    var: str, optional, default='CHLA'
        Selected variable        
    
    Returns
    -------
    ax : matplotlib.axes.Axes  
        A plot of deep optical data with a **linear regression line** to highlight potential drift.  
    text_output : str  
        Text displaying where and when negative values are present in the dataset.

    Returns
    -------
    ax : matplotlib.axes.Axes  
        Axes object with 
    text_output: str
        Text giving info on where and when negative data was observed

    Notes
    -----
    Original Author: Chiara Monforte
    """
    utilities._check_necessary_variables(ds, [var, 'TIME', 'DEPTH'])
    # Check how much negative data there is
    neg_chl = np.round((len(np.where(ds[var] < 0)[0]) * 100) / len(ds[var]), 1)
    if neg_chl > 0:
        print(f'{neg_chl}% of scaled {var} data is negative, consider recalibrating data')
        # Check where the negative values occur and if we just see them at specific time of the mission or not
        start = ds.TIME[np.where(ds[var] < 0)][0]
        end = ds.TIME[np.where(ds[var] < 0)][-1]
        min_z = ds.DEPTH[np.where(ds[var] < 0)].min().values
        max_z = ds.DEPTH[np.where(ds[var] < 0)].max().values
        print(f'Negative data in present from {str(start.values)[:16]} to {str(end.values)[:16]}')
        print(f'Negative data is present between {"%.1f" % np.round(min_z, 1)} and {"%.1f" % np.round(max_z, 1)} ')
    else:
        print(f'There is no negative scaled {var} data, recalibration and further checks are still recommended ')
    # Check if there is any missing data throughout the mission
    if len(ds.TIME) != len(ds[var].dropna(dim='N_MEASUREMENTS').TIME):
        print(f'{var} data is missing for part of the mission')  # Add to specify where the gaps are
    else:
        print(f'{var} data is present for the entire mission duration')
    # Check bottom dark count and any drift there
    bottom_opt_data = ds[var].where(ds[var].DEPTH > ds.DEPTH.max() - (ds.DEPTH.max() * 0.1)).dropna(
        dim='N_MEASUREMENTS')
    slope, intercept, r_value, p_value, std_err = stats.linregress(np.arange(0, len(bottom_opt_data)), bottom_opt_data)

    # Generate the plot
    with plt.style.context(glidertest_style_file):
        ax = sns.regplot(data=ds, x=np.arange(0, len(bottom_opt_data)), y=bottom_opt_data,
                         scatter_kws={"color": "grey"},
                         line_kws={"color": "red", "label": "y={0:.8f} x+{1:.5f}".format(slope, intercept)},
                         )
        ax.legend(loc=2)
        ax.grid()
        ax.set(ylim=(np.nanpercentile(bottom_opt_data, 0.5), np.nanpercentile(bottom_opt_data, 99.5)),
               xlabel='Measurements',
               ylabel=f'{utilities.plotting_labels(var)} ({utilities.plotting_units(ds,var)})')
        plt.show()
    percentage_change = (((slope * len(bottom_opt_data) + intercept) - intercept) / abs(intercept)) * 100

    if abs(percentage_change) >= 1:
        print(
            'Data from the deepest 10% of data has been analysed and data does not seem perfectly stable. An alternative solution for dark counts has to be considered. \nMoreover, it is recommended to check the sensor has this may suggest issues with the sensor (i.e water inside the sensor, temporal drift etc)')
        print(
            f'Data changed (increased or decreased) by {"%.1f" % np.round(percentage_change, 1)}% from the beginning to the end of the mission')
    else:
        print(
            f'Data from the deepest 10% of data has been analysed and data seems stable. These deep values can be used to re-assess the dark count if the no {var} at depth assumption is valid in this site and this depth')
    return ax


def plot_daynight_avg(ds,var='PSAL', ax: plt.Axes = None, sel_day=None, **kw: dict, ) -> tuple({plt.Figure, plt.Axes}):
    """
    This function can be used to plot the day and night averages computed with the day_night_avg function
    
    Parameters
    ----------
    ds: xarray.Dataset
        Dataset in **OG1 format**, containing at least **TIME, DEPTH,** and the selected variable.
    var: str, optional, default='PSAL'
        Selected variable  
    ax: matplotlib.axes.Axes, default = None
        Axis to plot the data
    sel_day : str or None, optional, default = `None`  
        The specific day to plot. If `None`, the function selects the **median day** in the dataset.
    
    Returns
    -------
    fig : matplotlib.figure.Figure  
        The generated **figure** containing the plot.  
    ax : matplotlib.axes.Axes  
        The **axes** object with the plotted data.

    Notes
    -----
    Original Author: Chiara Monforte

    """
    day, night = tools.compute_daynight_avg(ds, sel_var=var,start_time=sel_day,end_time=sel_day)
    if not sel_day:
        dates = list(day.date.dropna().values) + list(night.date.dropna().values)
        dates.sort()
        sel_day = dates[int(len(dates)/2)]
    with plt.style.context(glidertest_style_file):
        if ax is None:
            fig, ax = plt.subplots()
            force_plot = True
        else:
            fig = plt.gcf()
            force_plot = False

        ax.plot(night.where(night.date == sel_day).dropna().dat, night.where(night.date == sel_day).dropna().depth,
                label='Night time average')
        ax.plot(day.where(day.date == sel_day).dropna().dat, day.where(day.date == sel_day).dropna().depth,
                label='Daytime average')
        ax.legend()
        ax.invert_yaxis()
        ax.grid()
        ax.set(xlabel=f'{utilities.plotting_labels(var)} ({utilities.plotting_units(ds,var)})', ylabel='Depth (m)')
        ax.set_title(sel_day)
        if force_plot:
            plt.show()
    return fig, ax


def plot_quench_assess(ds: xr.Dataset, sel_var: str, ax: plt.Axes = None, start_time=None,
                           end_time=None,start_prof=None, end_prof=None, ylim=35, **kw: dict, ) -> tuple({plt.Figure, plt.Axes}):
    """
    Generates a **section plot** of the selected variable over time and depth,  
    with **sunrise and sunset** times marked to assess potential Non-Photochemical Quenching (NPQ) effects.  

    Parameters
    ----------
    ds : xarray.Dataset  
        Dataset in **OG1 format**, containing at least **TIME, DEPTH, LATITUDE, LONGITUDE**, and the selected variable.
        Data **should not** be gridded.  
    sel_var : str  
        The selected variable to plot.  
    ax : matplotlib.axes.Axes, optional, default = `None`  
        Axis on which to plot the data. If `None`, a new figure and axis will be created.  
    start_time : str or None, optional, default = `None`  
        Start date for the data selection (`'YYYY-MM-DD'`).  
        - If `None`, defaults to **2 days before** the dataset’s median date.  
    end_time : str or None, optional, default = `None`  
        End date** for the data selection (`'YYYY-MM-DD'`).  
        - If `None`, defaults to **2 days after** the dataset’s median date.  
    start_prof : int or None, optional, default = `None`  
        Start profile number for data selection
    end_prof : int or None, optional, default = `None`  
        End profile number for data selection 
    ylim : float, optional, default = `35`  
        Maximum depth limit for the y-axis. The **minimum limit** is automatically set as `ylim / 30`.  
    
    Returns
    -------
    fig : matplotlib.figure.Figure  
        The generated **figure** containing the plot.  
    ax : matplotlib.axes.Axes  
        The **axes** object with the plotted data.

    Notes
    -----
    Original Author: Chiara Monforte
    """
    utilities._check_necessary_variables(ds, ['TIME', sel_var, 'DEPTH'])
    with plt.style.context(glidertest_style_file):
        if ax is None:
            fig, ax = plt.subplots()
            full_width = fig.get_size_inches()[0] 
            fig.set_size_inches(full_width, full_width * 0.5)
        else:
            fig = plt.gcf()

        if "TIME" not in ds.indexes.keys():
            ds = ds.set_xindex('TIME')

        if not start_time:
            start_time = ds.TIME.mean() - np.timedelta64(2, 'D')
        if not end_time:
            end_time = ds.TIME.mean() + np.timedelta64(2, 'D')

        if start_prof and end_prof:
            t1 = ds.TIME.where(ds.PROFILE_NUMBER==start_prof).dropna(dim='N_MEASUREMENTS')[0]
            t2 = ds.TIME.where(ds.PROFILE_NUMBER==end_prof).dropna(dim='N_MEASUREMENTS')[-1]
            ds_sel = ds.sel(TIME=slice(t1,t2))
        else:
            ds_sel = ds.sel(TIME=slice(start_time, end_time))


        if len(ds_sel.TIME) == 0:
            msg = f"supplied limits start_time: {start_time} end_time: {end_time} do not overlap with dataset TIME range {str(ds.TIME.values.min())[:10]} - {str(ds.TIME.values.max())[:10]}"
            raise ValueError(msg)

        sunrise, sunset = utilities.compute_sunset_sunrise(ds_sel.TIME, ds_sel.LATITUDE, ds_sel.LONGITUDE)
        surf_chla= ds_sel[sel_var].where(ds_sel[sel_var].DEPTH < ylim).dropna(dim='N_MEASUREMENTS')
        logchla=np.log10(surf_chla.where((surf_chla>0)).dropna(dim='N_MEASUREMENTS'))
        c = ax.scatter(logchla.TIME, logchla.DEPTH, c=logchla, s=10, vmin=np.nanpercentile(logchla, 0.5),
                   vmax=np.nanpercentile(logchla, 99.5))
        ax.set_ylim(ylim, -ylim / 30)
        for n in np.unique(sunset):
            ax.axvline(np.unique(n), c='blue')
        for m in np.unique(sunrise):
            ax.axvline(np.unique(m), c='orange')
        ax.set_ylabel('Depth (m)')
    
        # Set x-tick labels based on duration of the selection
        # Could pop out as a utility plotting function?
        utilities._time_axis_formatter(ax, ds_sel, format_x_axis=True)
    
        plt.colorbar(c, label=f'log₁₀({utilities.plotting_labels(sel_var)}) ({utilities.plotting_units(ds,sel_var)})')
        plt.show()
    return fig, ax


def check_temporal_drift(ds: xr.Dataset, var: str, ax: plt.Axes = None, **kw: dict, ) -> tuple({plt.Figure, plt.Axes}):
    """
    Assesses potential **temporal drift** in a selected variable by generating a figure with two subplots:  
    1. **Time series scatter plot** of the variable.  
    2. **Depth profile scatter plot**, colored by date.
    
    Parameters
    ----------
    ds : xarray.Dataset  
        Dataset in **OG1 format**, containing at least **TIME, DEPTH,** and the selected variable.  
        Data **should not be gridded**.  
    var : str, optional  
        Selected variable to analyze.
    ax : matplotlib.axes.Axes, optional  
        Axis to plot the data. If None, a new figure and axis will be created.  
    **kw : dict  
        Additional keyword arguments for customization.
    
    Returns
    -------
    fig : matplotlib.figure.Figure  
        The generated figure.  
    ax : matplotlib.axes.Axes  
        Axes containing the plots. 

    Notes
    -----
    Original Author: Chiara Monforte
    """
    utilities._check_necessary_variables(ds, ['TIME', var, 'DEPTH'])
    with plt.style.context(glidertest_style_file):
        if ax is None:
            fig, ax = plt.subplots(1, 2)
            force_plot = True
        else:
            fig = plt.gcf()
            force_plot = False

        ax[0].scatter(mdates.date2num(ds.TIME), ds[var], s=10)
        # Set x-tick labels based on duration of the selection
        utilities._time_axis_formatter(ax[0], ds, format_x_axis=True)

        ax[0].set(ylim=(np.nanpercentile(ds[var], 0.01), np.nanpercentile(ds[var], 99.99)), ylabel=f'{utilities.plotting_labels(var)} ({utilities.plotting_units(ds,var)})')

        c = ax[1].scatter(ds[var], ds.DEPTH, c=mdates.date2num(ds.TIME), s=10)
        ax[1].set(xlim=(np.nanpercentile(ds[var], 0.01), np.nanpercentile(ds[var], 99.99)), ylabel='Depth (m)', xlabel=f'{utilities.plotting_labels(var)} ({utilities.plotting_units(ds,var)})')
        ax[1].invert_yaxis()
        [a.grid() for a in ax]

        color_array = c.get_array()
        formatter, locator, _ = utilities._select_time_formatter_and_locator(ds)

        if locator is not None:
            # Set vmin/vmax from ticks
            vmin_dt = mdates.num2date(color_array.min())
            vmax_dt = mdates.num2date(color_array.max())
            ticks = locator.tick_values(vmin_dt, vmax_dt)

            # Filter to ticks in data range
            color_min = color_array.min()
            color_max = color_array.max()
            ticks = [tick for tick in ticks if color_min <= tick <= color_max]

            # ✅ Pass vmin/vmax to scatter!
            c.set_clim(vmin=min(ticks), vmax=max(ticks))

        # Now plot colorbar
        colorbar = plt.colorbar(c, format=formatter)

        # And set ticks
        if locator is not None and ticks:
            colorbar.set_ticks(ticks)
        if force_plot:
            plt.show()
    return fig, ax


def plot_prof_monotony(ds: xr.Dataset, ax: plt.Axes = None, **kw: dict, ) -> tuple({plt.Figure, plt.Axes}):

    """
    Checks for potential issues with the assigned **profile index** by plotting its progression over time.  

    Parameters
    ----------
    ds : xarray.Dataset  
        Dataset in **OG1 format**, containing at least **TIME, DEPTH,** and **PROFILE_NUMBER**.  
        Data **should not be gridded**.  
    ax : matplotlib.axes.Axes, optional  
        Axis to plot the data. If None, a new figure and axis will be created.  
    **kw : dict  
        Additional keyword arguments for customization. 

    Returns 
    -------
    fig : matplotlib.figure.Figure  
        The generated figure.  
    ax : matplotlib.axes.Axes  
        Axes containing the two plots.
        - 1. One line plot with the profile number over time (expected to be always increasing).
        - 2. Scatter plot showing at which depth over time there was a profile index where the
        difference was neither 0 nor 1 (meaning there are possibly issues with how the profile index was assigned).

    Notes
    -----
    Original Author: Chiara Monforte
    """
    utilities._check_necessary_variables(ds, ['TIME', 'PROFILE_NUMBER', 'DEPTH'])
    with plt.style.context(glidertest_style_file):
        if ax is None:
            fig, ax = plt.subplots(2, 1, sharex=True)
        else:
            fig = plt.gcf()

        ax[0].plot(ds.TIME, ds.PROFILE_NUMBER)

        ax[0].set(ylabel='Profile number')
        if len(np.where((np.diff(ds.PROFILE_NUMBER) != 0) & (np.diff(ds.PROFILE_NUMBER) != 1))[0]) == 0:
            ax[1].text(0.2, 0.5, 'Data are monotonically increasing - no issues identified',
                       transform=ax[1].transAxes)
        else:
            ax[1].scatter(ds.TIME[np.where((np.diff(ds.PROFILE_NUMBER) != 0) & (np.diff(ds.PROFILE_NUMBER) != 1))],
                          ds.DEPTH[np.where((np.diff(ds.PROFILE_NUMBER) != 0) & (np.diff(ds.PROFILE_NUMBER) != 1))],
                          s=10, c='red', label='Depth at which we have issues \n with the profile number assigned')
            ax[1].legend()
        ax[1].set(ylabel='Depth (m)')
        ax[1].invert_yaxis()
        ax[1].xaxis.set_major_locator(plt.MaxNLocator(8))
        utilities._time_axis_formatter(ax[1], ds, format_x_axis=True)
        [a.grid() for a in ax]
        plt.show()
    return fig, ax


def plot_glider_track(ds: xr.Dataset, ax: plt.Axes = None, **kw: dict) -> tuple({plt.Figure, plt.Axes}):
    """
    Plots the **glider track** on a map, with latitude and longitude colored by time.  

    Parameters
    ----------
    ds : xarray.Dataset  
        Dataset in **OG1 format**, containing at least **TIME, LATITUDE,** and **LONGITUDE**.  
    ax : matplotlib.axes.Axes, optional  
        Axis to plot the data. If None, a new figure and axis will be created.  
    **kw : dict  
        Additional keyword arguments for the scatter plot.  

    Returns
    -------
    fig : matplotlib.figure.Figure  
        The generated figure.  
    ax : matplotlib.axes.Axes  
        Axes containing the plot.

    Notes
    -----
    Original Author: Eleanor Frajka-Williams
    """
    utilities._check_necessary_variables(ds, ['TIME', 'LONGITUDE', 'LATITUDE'])
    with plt.style.context(glidertest_style_file):
        if ax is None:
            fig, ax = plt.subplots(subplot_kw={'projection': ccrs.PlateCarree()})
        else:
            fig = plt.gcf()

        latitudes = ds.LATITUDE.values
        longitudes = ds.LONGITUDE.values
        times = ds.TIME.values

        # Drop NaN values
        valid_indices = ~np.isnan(latitudes) & ~np.isnan(longitudes) & ~np.isnan(times)
        latitudes = latitudes[valid_indices]
        longitudes = longitudes[valid_indices]
        times = times[valid_indices]

        # Reduce the number of latitudes, longitudes, and times to no more than 2000
        if len(latitudes) > 2000:
            indices = np.linspace(0, len(latitudes) - 1, 2000).astype(int)
            latitudes = latitudes[indices]
            longitudes = longitudes[indices]
            times = times[indices]

        # Convert time to matplotlib numeric format
        numeric_times = mdates.date2num(times)

        # Get formatter and locator
        formatter, locator, _ = utilities._select_time_formatter_and_locator(ds)

       # Precompute ticks BEFORE scatter plot
        if locator is not None:
            vmin_dt = mdates.num2date(numeric_times.min())
            vmax_dt = mdates.num2date(numeric_times.max())
            ticks = locator.tick_values(vmin_dt, vmax_dt)

            # Filter ticks within data range
            ticks = [tick for tick in ticks if numeric_times.min() <= tick <= numeric_times.max()]
        else:
            ticks = []

        # Create scatter plot with vmin/vmax from ticks
        vmin = min(ticks) if ticks else numeric_times.min()
        vmax = max(ticks) if ticks else numeric_times.max()

        sc = ax.scatter(
            longitudes,
            latitudes,
            c=numeric_times,
            cmap='viridis',
            vmin=vmin,
            vmax=vmax,
            **kw
        )

        # Create colorbar with formatter
        cbar = plt.colorbar(sc, ax=ax, format=formatter)

        # Apply ticks to colorbar
        if locator is not None and ticks:
            cbar.set_ticks(ticks)

        ax.set_extent([np.min(longitudes)-1, np.max(longitudes)+1, np.min(latitudes)-1, np.max(latitudes)+1], crs=ccrs.PlateCarree())

        # Add features to the map
        ax.add_feature(cfeature.LAND)
        ax.add_feature(cfeature.OCEAN)
        ax.add_feature(cfeature.COASTLINE)

        ax.set_xlabel(f'Longitude')
        ax.set_ylabel(f'Latitude')
        ax.set_title('Glider Track')
        gl = ax.gridlines(draw_labels=True, color='black', alpha=0.5, linestyle='--')
        gl.top_labels = False
        gl.right_labels = False
        plt.show()

    return fig, ax

def plot_grid_spacing(ds: xr.Dataset, ax: plt.Axes = None, **kw: dict) -> tuple({plt.Figure, plt.Axes}):
    """
    Plots **histograms of the grid spacing**, showing depth and time differences while excluding the outer 1% of values.  

    Parameters
    ----------
    ds : xarray.Dataset  
        Dataset in **OG1 format**, containing at least **TIME** and **DEPTH**.  
    ax : matplotlib.axes.Axes, optional  
        Axis to plot the data. If None, a new figure and axis will be created.  
    **kw : dict  
        Additional keyword arguments for the histograms.  

    Returns
    -------
    fig : matplotlib.figure.Figure  
        The generated figure.  
    ax : matplotlib.axes.Axes  
        Axes containing the histograms. 

    Notes
    -----
    Original Author: Eleanor Frajka-Williams
    """
    utilities._check_necessary_variables(ds, ['TIME', 'DEPTH'])
    with plt.style.context(glidertest_style_file):
        if ax is None:
            fig, ax = plt.subplots(1, 2)
            # Set aspect ration of plot to be 2:1
            fig.set_size_inches(fig.get_size_inches()[0], fig.get_size_inches()[0] / 2)
        else:
            fig = plt.gcf()
        # Set font sizes for all annotations
        #def_font_size = 14

        # Calculate the depth and time differences
        depth_diff = np.diff(ds.DEPTH)
        orig_time_diff = np.diff(ds.TIME) / np.timedelta64(1, 's')  # Convert to seconds

        # Remove NaN values
        depth_diff = depth_diff[np.isfinite(depth_diff)]
        time_diff = orig_time_diff[np.isfinite(orig_time_diff)]

        # Calculate some statistics (using original data)
        median_neg_depth_diff = np.median(depth_diff[depth_diff < 0])
        median_pos_depth_diff = np.median(depth_diff[depth_diff > 0])
        max_depth_diff = np.max(depth_diff)
        min_depth_diff = np.min(depth_diff)

        median_time_diff = np.median(orig_time_diff)
        mean_time_diff = np.mean(orig_time_diff)
        max_time_diff = np.max(orig_time_diff)
        min_time_diff = np.min(orig_time_diff)
        max_time_diff_hrs = max_time_diff/3600

        # Remove the top and bottom 0.5% of values to get a better histogram
        # This is hiding some data from the user
        depth_diff = depth_diff[(depth_diff >= np.nanpercentile(depth_diff, 0.5)) & (depth_diff <= np.nanpercentile(depth_diff, 99.5))]
        time_diff = time_diff[(time_diff >= np.nanpercentile(time_diff, 0.5)) & (time_diff <= np.nanpercentile(time_diff, 99.5))]
        print('Depth and time differences have been filtered to the middle 99% of values.')
        print('Numeric median/mean/max/min values are based on the original data.')

        # Histogram of depth spacing
        ax[0].hist(depth_diff, bins=50, **kw)
        ax[0].set_xlabel('Depth Spacing (m)')
        ax[0].set_ylabel('Frequency')
        ax[0].set_title('Histogram of Depth Spacing')

        annotation_text_left = (
            f'Median Negative: {median_neg_depth_diff:.2f} m\n'
            f'Median Positive: {median_pos_depth_diff:.2f} m\n'
            f'Max: {max_depth_diff:.2f} m\n'
            f'Min: {min_depth_diff:.2f} m'
        )
        # Determine the best location for the annotation based on the x-axis limits
        x_upper_limit = ax[0].get_xlim()[1]
        x_lower_limit = ax[0].get_xlim()[0]
        if abs(x_lower_limit) > abs(x_upper_limit):
            annotation_loc = (0.04, 0.96)  # Top left
            ha = 'left'
        else:
            annotation_loc = (0.96, 0.96)  # Top right
            ha = 'right'
        ax[0].annotate(annotation_text_left, xy=annotation_loc, xycoords='axes fraction',
                       ha=ha, va='top',
                       bbox=dict(boxstyle='round,pad=0.3', edgecolor='black', facecolor='white', alpha=.5))

        # Histogram of time spacing
        ax[1].hist(time_diff, bins=50, **kw)
        ax[1].set_xlabel('Time Spacing (s)')
        ax[1].set_ylabel('Frequency')
        ax[1].set_title('Histogram of Time Spacing')

        annotation_text = (
            f'Median: {median_time_diff:.2f} s\n'
            f'Mean: {mean_time_diff:.2f} s\n'
            f'Max: {max_time_diff:.2f} s ({max_time_diff_hrs:.2f} hr)\n'
            f'Min: {min_time_diff:.2f} s'
        )
        ax[1].annotate(annotation_text, xy=(0.96, 0.96), xycoords='axes fraction'
                       , ha='right', va='top',
                        bbox=dict(boxstyle='round,pad=0.3', edgecolor='black', facecolor='white', alpha=.5))

        # Set font sizes for all annotations
        # Font size 14 looks roughly like fontsize 8 when I drop this figure in Word - a bit small
        # Font size 14 looks like fontsize 13 when I drop the top *half* of this figure in powerpoint - acceptable
        for axes in ax:
            axes.tick_params(axis='both', which='major')
            # More subtle grid lines
            axes.grid(True, which='both', linestyle='--', linewidth=0.5, color='grey')
        plt.show()

    return fig, ax

def plot_sampling_period_all(ds: xr.Dataset) -> tuple({plt.Figure, plt.Axes}):
    """
    Plots **histograms of the sampling period** for multiple variables.  
    By default, it includes **TEMP** and **PSAL**, with **DOXY** and **CHLA** added if present in the dataset.  

    Parameters
    ----------
    ds : xarray.Dataset  
        Dataset in **OG1 format**.  

    Returns
    -------
    fig : matplotlib.figure.Figure  
        The generated figure.  
    ax : matplotlib.axes.Axes  
        Axes containing the histograms.

    Notes
    -----
    Original Author: Louis Clement
    """

    count_vars=2
    variables=['TEMP', 'PSAL']
    if 'DOXY' in set(ds.variables): 
        count_vars+=1
        variables.append('DOXY')
    if 'CHLA' in set(ds.variables): 
        count_vars+=1
        variables.append('CHLA')

    fig, ax = plt.subplots(1, count_vars, figsize=(5*count_vars, 6))
    for i in range(len(variables)):
        ax[i] = plot_sampling_period(ds, ax[i], variables[i])
    plt.show()

    return fig, ax

def plot_sampling_period(ds: xr.Dataset, ax: plt.Axes = None, variable='TEMP'):
    """
    Plots a **histogram of the sampling period** for a selected variable after removing NaN values.

    Parameters
    ----------
    ds : xarray.Dataset  
        Dataset in **OG1 format**.  
    ax : matplotlib.axes.Axes, optional  
        Axis to plot the data. If not provided, a new figure and axis are created.  
    variable : str, default='TEMP'  
        Variable for which the sampling period is displayed.  

    Returns
    -------
    ax : matplotlib.axes.Axes  
        Axis containing the histogram. 

    Notes
    -----
    Original Author: Louis Clement
    """

    if ax is None:
        fig, ax = plt.subplots(figsize=(5, 6))

    nonan = ~np.isnan(ds[variable].values)
    time_diff = np.diff(ds.TIME.values[nonan]) / np.timedelta64(1, 's')  # Convert to seconds

    median_time_diff = np.median(time_diff)
    mean_time_diff = np.mean(time_diff)
    max_time_diff = np.max(time_diff)
    min_time_diff = np.min(time_diff)
    max_time_diff_hrs = max_time_diff/3600

    # Remove the top and bottom 0.5% of values to get a better histogram
    # This is hiding some data from the user
    time_diff = time_diff[(time_diff >= np.nanpercentile(time_diff, 0.5)) & (time_diff <= np.nanpercentile(time_diff, 99.5))]
    if variable=='TEMP': 
        print('Depth and time differences have been filtered to the middle 99% of values.')
        print('Numeric median/mean/max/min values are based on the original data.')

    ax.hist(time_diff, bins=50)
    ax.set_xlabel('Time Spacing (s)')
    if variable=='TEMP': ax.set_ylabel('Frequency')
    ax.set_title('Histogram of Sampling Period' + '\n' + 
                 'for ' + utilities.plotting_labels(variable) + ', \n' +
                 'valid values: {:.1f}'.format(100*(np.sum(nonan)/ds.TIME.values.shape[0]))+'%')

    annotation_text = (
        f'Median: {median_time_diff:.2f} s\n'
        f'Mean: {mean_time_diff:.2f} s\n'
        f'Max: {max_time_diff:.2f} s ({max_time_diff_hrs:.2f} hr)\n'
        f'Min: {min_time_diff:.2f} s'
    )
    ax.annotate(annotation_text, xy=(0.96, 0.96), xycoords='axes fraction'
                    , ha='right', va='top',
                    bbox=dict(boxstyle='round,pad=0.3', edgecolor='black', facecolor='white', alpha=.5))

    ax.tick_params(axis='both', which='major')
    ax.grid(True, which='both', linestyle='--', linewidth=0.5, color='grey')

    return ax

def plot_ts(ds: xr.Dataset, percentile: list = [0.5,99.5], axs: plt.Axes = None, **kw: dict) -> tuple({plt.Figure, plt.Axes}):
    """
    Plots **temperature and salinity distributions** using histograms and a 2D density plot.

    Parameters
    ----------
    ds : xarray.Dataset  
        Dataset in **OG1 format**, containing at least **DEPTH, LONGITUDE, LATITUDE, TEMP and PSAL**. 
    percentile : list, optional
        The percentiles to use for filtering the data. Default is [0.5, 99.5].
    axs : matplotlib.axes.Axes, optional  
        Axes to plot the data. If not provided, a new figure and axes are created.  
    kw : dict, optional  
        Additional keyword arguments for the histograms.  

    Returns
    -------
    fig : matplotlib.figure.Figure  
        Figure containing the plots.  
    axs : matplotlib.axes.Axes  
        Axes containing the histograms.  
        - **Three plots are created:**  
            1. **Histogram of Conservative Temperature** (middle 99%)  
            2. **Histogram of Absolute Salinity** (middle 99%)  
            3. **2D Histogram of Salinity vs. Temperature** with density contours 

    Notes
    -----
    Original Author: Eleanor Frajka-Williams
    """
    utilities._check_necessary_variables(ds, ['DEPTH', 'LONGITUDE', 'LATITUDE', 'PSAL', 'TEMP'])
    with plt.style.context(glidertest_style_file):
        if axs is None:
            fig, ax = plt.subplots(2, 3)
            plt.subplots_adjust(wspace=0.03, hspace=0.03)
            force_plot = True
            axs = ax.flatten()
        else:
            fig = plt.gcf()
            plt.subplots_adjust(wspace=0.03, hspace=0.03)
            force_plot = False
        axs[3].set_visible(False)
        axs[5].set_visible(False)
        num_bins = 30

        # Create a mask once for valid data points
        mask = np.isfinite(ds.TEMP.values) & np.isfinite(ds.PSAL.values)
        temp, sal, depth, long, lat = (ds[var].values[mask] for var in ['TEMP', 'PSAL', 'DEPTH', 'LONGITUDE', 'LATITUDE'])

        # Convert to Absolute Salinity (SA) and Conservative Temperature (CT)
        SA = gsw.SA_from_SP(sal, depth, long, lat)
        CT = gsw.CT_from_t(SA, temp, depth)

        # Filter within percentile range
        p_low, p_high = np.nanpercentile(CT, percentile), np.nanpercentile(SA, percentile)
        CT_filtered, SA_filtered = CT[(p_low[0] <= CT) & (CT <= p_low[1])], SA[(p_high[0] <= SA) & (SA <= p_high[1])]
        print(f"Filtered values between {percentile[0]}% and {percentile[1]}% percentiles.")

        # Generate density contours efficiently
        xi, yi = np.meshgrid(np.linspace(SA_filtered.min() - 0.2, SA_filtered.max() + 0.2, 100),
                             np.linspace(CT_filtered.min() - 0.2, CT_filtered.max() + 0.2, 100))
        zi = gsw.sigma0(xi.ravel(), yi.ravel()).reshape(xi.shape)

        # Temperature Histogram
        axs[0].hist(CT_filtered, bins=num_bins, orientation="horizontal", **kw)
        axs[0].set(ylabel='Conservative Temperature (°C)', xlabel='Frequency')
        axs[0].invert_xaxis()

        # Salinity Histogram
        axs[4].hist(SA_filtered, bins=num_bins, **kw)
        axs[4].set(xlabel='Absolute Salinity', ylabel='Frequency')
        axs[4].yaxis.set_label_position("right")
        axs[4].yaxis.tick_right()
        axs[4].invert_yaxis()

        for tick in axs[1].xaxis.get_major_ticks():
            tick.tick1line.set_visible(False)
            tick.tick2line.set_visible(False)
            tick.label1.set_visible(False)
            tick.label2.set_visible(False)
        for tick in axs[1].yaxis.get_major_ticks():
            tick.tick1line.set_visible(False)
            tick.tick2line.set_visible(False)
            tick.label1.set_visible(False)
            tick.label2.set_visible(False)

        # 2-d T-S histogram
        h = axs[1].hist2d(SA_filtered, CT_filtered, bins=num_bins, cmap='viridis', norm=mcolors.LogNorm(), **kw)
        axs[1].contour(xi, yi, zi, colors='black', alpha=0.5, linewidths=0.5)
        axs[1].clabel(axs[1].contour(xi, yi, zi, colors='black', alpha=0.5, linewidths=0.5), inline=True)
        cbar = fig.colorbar(h[3], orientation='vertical',cax=axs[2])
        cbar.set_label('Log Counts')
        axs[1].set_title('2D Histogram \n (Log Scale)')
        #Resize axs[2] as colorbar
        box2 = axs[2].get_position()
        axs[2].set_position([box2.x0, box2.y0, box2.width / 6, box2.height])
        # Set x-limits based on salinity plot and y-limits based on temperature plot
        axs[1].set_xlim(axs[4].get_xlim())
        axs[1].set_ylim(axs[0].get_ylim())

        # Set font sizes for all annotations
        for axes in [axs[0],axs[1],axs[4]]:
            axes.tick_params(axis='both', which='major')
            axes.grid(True, which='both', linestyle='--', linewidth=0.5, color='grey')
        if force_plot:
            plt.show()
        all_ax = axs
        return fig, all_ax
    
def plot_vertical_speeds_with_histograms(ds, start_prof=None, end_prof=None):
    """
    Plots vertical glider speeds with histograms for diagnostic purposes.

    This function generates a **diagnostic plot** for vertical velocity calculations, comparing:
    1. **Modeled glider vertical speed** (flight model)
    2. **Computed glider speed** (from dz/dt, pressure sensor)
    3. **Implied seawater velocity** (difference between the two)

    The histograms allow for identifying biases, and the **median of the seawater velocity** should be close to zero if:
    - A large enough sample of dives is used.
    - The glider flight model is well-tuned.

    Parameters
    ----------
    ds : xarray.Dataset  
        Dataset containing vertical speed data with required variables:  
        - **VERT_GLIDER_SPEED**: Modeled glider speed  
        - **VERT_SPEED_DZDT**: Computed glider speed from pressure sensor  
        - **VERT_SW_SPEED**: Implied seawater velocity  
    start_prof : int, optional  
        Starting profile number for subsetting. Defaults to the **first profile number**.  
    end_prof : int, optional  
        Ending profile number for subsetting. Defaults to the **last profile number**.  

    Returns
    -------
    fig : matplotlib.figure.Figure  
        The figure containing the plots.  
    axs : tuple(matplotlib.axes.Axes)  
        The axes objects for the plots.

    Notes
    ------
    Original Author: Eleanor Frajka-Williams
    """
    utilities._check_necessary_variables(ds, ['GLIDER_VERT_VELO_MODEL', 'GLIDER_VERT_VELO_DZDT', 'VERT_CURR_MODEL','PROFILE_NUMBER'])
    with plt.style.context(glidertest_style_file):
        if start_prof is None:
            start_prof = int(ds['PROFILE_NUMBER'].values.mean())-10

        if end_prof is None:
            end_prof = int(ds['PROFILE_NUMBER'].values.mean())+10

        ds = ds.where((ds['PROFILE_NUMBER'] >= start_prof) & (ds['PROFILE_NUMBER'] <= end_prof), drop=True)
        vert_curr = ds.VERT_CURR_MODEL.values * 100  # Convert to cm/s
        vert_dzdt = ds.GLIDER_VERT_VELO_DZDT.values * 100  # Convert to cm/s
        vert_model = ds.GLIDER_VERT_VELO_MODEL.values * 100  # Convert to cm/s

        # Calculate the median line for the lower right histogram
        median_vert_sw_speed = np.nanmedian(vert_curr)

        # Create a dictionary to map the variable names to their labels for legends
        labels_dict = {
            'vert_dzdt': 'w$_{meas}$ (from dz/dt)',
            'vert_model': 'w$_{model}$ (flight model)',
            'vert_curr': 'w$_{sw}$ (calculated)'
        }

        fig, axs = plt.subplots(2, 2, gridspec_kw={'width_ratios': [3, 1]})

        # Upper left subplot for vertical velocity and glider speed
        ax1 = axs[0, 0]
        ax1.axhline(0, color='gray', linestyle='-', linewidth=0.5)  # Add zero horizontal line
        ax1.plot(ds['TIME'], vert_dzdt, label=labels_dict['vert_dzdt'])
        ax1.plot(ds['TIME'], vert_model, color='r', label=labels_dict['vert_model'])
        ax1.plot(ds['TIME'], vert_curr, color='g', label=labels_dict['vert_curr'])
        # Annotations
        ax1.set_xlabel('Time')
        ax1.set_ylabel('Vertical Velocity (cm/s)')
        ax1.legend(loc='lower left')
        ax1.legend(loc='lower right')
        utilities._time_axis_formatter(ax1, ds, format_x_axis=True)

        # Upper right subplot for histogram of vertical velocity
        ax1_hist = axs[0, 1]
        ax1_hist.hist(vert_dzdt, bins=50, orientation='horizontal', alpha=0.5, color='blue', label=labels_dict['vert_dzdt'])
        ax1_hist.hist(vert_model, bins=50, orientation='horizontal', alpha=0.5, color='red', label=labels_dict['vert_model'])
        ax1_hist.hist(vert_curr, bins=50, orientation='horizontal', alpha=0.5, color='green', label=labels_dict['vert_curr'])
        ax1_hist.set_xlabel('Frequency')

        # Determine the best location for the legend based on the y-axis limits and zero
        y_upper_limit = ax1_hist.get_ylim()[1]
        y_lower_limit = ax1_hist.get_ylim()[0]
        if abs(y_upper_limit) > abs(y_lower_limit):
            legend_loc = 'upper right'
        else:
            legend_loc = 'lower right'
        plt.rcParams['legend.fontsize'] = 12
        ax1_hist.legend(loc=legend_loc)
        plt.rcParams['legend.fontsize'] = 15
        # Lower left subplot for vertical water speed
        ax2 = axs[1, 0]
        ax2.axhline(0, color='gray', linestyle='-', linewidth=0.5)  # Add zero horizontal line
        ax2.plot(ds['TIME'], vert_curr, 'g', label=labels_dict['vert_curr'])
        # Annotations
        ax2.set_xlabel('Time')
        ax2.set_ylabel('Vertical Water Speed (cm/s)')
        ax2.legend(loc='upper left')
        utilities._time_axis_formatter(ax2, ds, format_x_axis=True)

        # Lower right subplot for histogram of vertical water speed
        ax2_hist = axs[1, 1]
        ax2_hist.hist(vert_curr, bins=50, orientation='horizontal', alpha=0.5, color='green', label=labels_dict['vert_curr'])
        ax2_hist.axhline(median_vert_sw_speed, color='red', linestyle='dashed', linewidth=1, label=f'Median: {median_vert_sw_speed:.2f} cm/s')
        ax2_hist.set_xlabel('Frequency')

        # Determine the best location for the legend based on the y-axis limits and median
        y_upper_limit = ax2_hist.get_ylim()[1]
        y_lower_limit = ax2_hist.get_ylim()[0]
        if abs(y_upper_limit - median_vert_sw_speed) > abs(y_lower_limit - median_vert_sw_speed):
            legend_loc = 'upper right'
        else:
            legend_loc = 'lower right'
        ax2_hist.legend(loc=legend_loc)

        # Set font sizes for all annotations
        # Font size 14 looks roughly like fontsize 8 when I drop this figure in Word - a bit small
        # Font size 14 looks like fontsize 13 when I drop the top *half* of this figure in powerpoint - acceptable

        for ax in [ax1, ax2, ax1_hist, ax2_hist]:
            ax.tick_params(axis='both', which='major')

        # Adjust the axes so that the distance between y-ticks on the top and lower panel is the same
        # Get the y-axis range of the top left plot
        y1_range = ax1.get_ylim()[1] - ax1.get_ylim()[0]
        # Get the y-axis limits of the lower left plot
        y2_range = ax2.get_ylim()[1] - ax2.get_ylim()[0]
        # Get the height in inches of the top left plot
        box1 = ax1.get_position()
        height1 = box1.height
        # Get the height in inches of the lower left plot
        box2 = ax2.get_position()
        height2 = box2.height
        # Set a scaled height for the lower left plot
        new_height = height1 * y2_range / y1_range
        # Determine the change in height
        height_change = height2 - new_height
        # Shift the y-position of the lower left plot by the change in height
        ax2.set_position([box2.x0, box2.y0 + height_change, box2.width, new_height])

        # Get the position of the lower right plot
        box2_hist = ax2_hist.get_position()
        # Adjust the position of the lower right plot to match the height of the lower left plot
        ax2_hist.set_position([box2_hist.x0, box2_hist.y0 + height_change, box2_hist.width, new_height])

        # Find the distance between the right edge of the top left plot and the left edge of the top right plot
        box1_hist = ax1_hist.get_position()
        distance =  box1_hist.x0 - (box1.x0 + box1.width)
        shift_dist = distance/3 # Not sure this will always work; it may depend on the def_fault_size
        # Adjust the width of the top right plot to extend left by half the distance
        ax1_hist.set_position([box1_hist.x0 - shift_dist, box1_hist.y0, box1_hist.width + shift_dist, box1_hist.height])
        # Adjust the width of the bottom right plot to extend left by half the distance
        box2_hist = ax2_hist.get_position()
        ax2_hist.set_position([box2_hist.x0 - shift_dist, box2_hist.y0, box2_hist.width + shift_dist, box2_hist.height])

    plt.show()

    return fig, axs

def plot_combined_velocity_profiles(ds_out_dives: xr.Dataset, ds_out_climbs: xr.Dataset):
    """
    Plots combined vertical velocity profiles for dives and climbs.

    Replicates Fig 3 in Frajka-Williams et al. 2011, but using an updated dataset from Jim Bennett (2013), 
    now in OG1 format as sg014_20040924T182454_delayed.nc.  Note that flight model parameters may differ from those in the paper.

    The function converts vertical velocities from m/s to cm/s, plots the mean vertical velocities and their ranges for both dives and climbs,
    and customizes the plot with labels, legends, and axis settings.

    Parameters
    ----------
    ds_out_dives : xarray.Dataset
        Dataset containing dive profiles with variables:
        - 'zgrid': Depth grid (meters)
        - 'meanw': Mean vertical velocity (m/s)
        - 'w_lower': Lower bound of velocity range (m/s)
        - 'w_upper': Upper bound of velocity range (m/s)
    
    ds_out_climbs : xarray.Dataset
        Dataset containing climb profiles with the same variables as `ds_out_dives`.

    Returns
    -------
    fig : matplotlib.figure.Figure
        The figure object for the plot.
    
    ax : matplotlib.axes._subplots.AxesSubplot
        The axes object for the plot.

    Notes
    -----
    - Assumes that the vertical velocities are in m/s and the depth grid is in meters.
    Original Author: Eleanor Frajka-Williams
    """
    conv_factor = 100  # Convert m/s to cm/s
    depth_negative = ds_out_dives.zgrid.values * -1
    meanw_dives = ds_out_dives.meanw.values * conv_factor
    zgrid_dives = depth_negative
    w_lower_dives = ds_out_dives.w_lower.values * conv_factor
    w_upper_dives = ds_out_dives.w_upper.values * conv_factor

    meanw_climbs = ds_out_climbs.meanw.values * conv_factor
    zgrid_climbs = ds_out_climbs.zgrid.values * -1
    w_lower_climbs = ds_out_climbs.w_lower.values * conv_factor
    w_upper_climbs = ds_out_climbs.w_upper.values * conv_factor
    with plt.style.context(glidertest_style_file):
        fig, ax = plt.subplots(1, 1)
        # Resize to half-width
        half_width = fig.get_size_inches()[0] / 2.07
        fig.set_size_inches(half_width, half_width * 0.9)
        ax.tick_params(axis='both', which='major')

        # Plot dives
        ax.fill_betweenx(zgrid_dives, w_lower_dives, w_upper_dives, color='black', alpha=0.3)
        ax.plot(meanw_dives, zgrid_dives, color='black', label='w$_{dive}$')

        # Plot climbs
        ax.fill_betweenx(zgrid_climbs, w_lower_climbs, w_upper_climbs, color='red', alpha=0.3)
        ax.plot(meanw_climbs, zgrid_climbs, color='red', label='w$_{climb}$')

        ax.invert_yaxis()  # Invert y-axis to show depth increasing downwards
        ax.axvline(x=0, color='darkgray', linestyle='-', linewidth=0.5)  # Add vertical line through 0
        ax.set_xlabel('Vertical Velocity w$_{sw}$ (cm s$^{-1}$)')
        ax.set_ylabel('Depth (m)')
        ax.set_ylim(top=0, bottom=1000)  # Set y-limit maximum to zero
        #ax.set_title('Combined Vertical Velocity Profiles')

        ax.set_xlim(-1, 1.5)
        ax.set_xticks([-1, -0.5, 0, 0.5, 1.0, 1.5])
        plt.tight_layout()
        ax.spines['right'].set_visible(False)
        ax.spines['top'].set_visible(False)
        ax.tick_params(axis='both', which='major')
        ax.legend()
        plt.show()
        return fig, ax


def plot_hysteresis(ds, var='DOXY', v_res=1, threshold=2, ax=None):
    """
    This function creates 4 plots which can help the user visualize any possible hysteresis
    present in their dataset for a specific variable

    Parameters
    ----------
    ds : xarray.Dataset
        Dataset in **OG1 format** containing at least **DEPTH, PROFILE_NUMBER** and the selected variable. 
        Data should **not** be gridded.
    var : str, optional, default = 'DOXY'
        The variable to analyze for hysteresis effects
    v_res : int, default = 1
        Vertical resolution for gridding the data
    threshold : float, default = 2
        Percentage error threshold for plotting a reference vertical line
    ax : matplotlib.axes.Axes, default = None
        Specific axes for plotting if adding to an existing figure

    Returns
    -------
    fig : matplotlib.figure.Figure
        The figure object containing the plots.
    ax : list of matplotlib.axes.Axes
        The list of axes corresponding to the four generated subplots.

    Notes
    -----
    Original Author: Chiara Monforte
    """
    varG, profG, depthG = utilities.construct_2dgrid(ds.PROFILE_NUMBER, ds.DEPTH, ds[var], 1, v_res,x_bin_center=False)
    df, diff, err_mean, err_range, rms = tools.compute_hyst_stat(ds, var=var, v_res=v_res)
    with plt.style.context(glidertest_style_file):
        if ax is None:
            fig = plt.figure()
            ax = [plt.subplot(4, 4, 1), plt.subplot(4, 4, 2), plt.subplot(4, 4, 3), plt.subplot(4, 4, 4), plt.subplot(4, 1, 2)]
            force_plot = True
        else:
            if len(ax) == 1:
                fig = plt.gcf()
                ax = [plt.subplot(4, 4, 1), plt.subplot(4, 4, 2), plt.subplot(4, 4, 3), plt.subplot(4, 4, 4), plt.subplot(4, 1, 2)]
                force_plot = False
            else:
                fig = plt.gcf()
                force_plot = False

        ax[0].plot(df.climb, df.depth, label='Dive')
        ax[0].plot(df.dive, df.depth, label='Climb')
        ax[0].xaxis.set_major_formatter(FormatStrFormatter('%.2f'))
        ax[0].legend()
        ax[1].plot(diff, df.depth)
        ax[2].plot(err_mean, df.depth)
        ax[2].axvline(threshold, c='red')
        ax[3].plot(err_range, df.depth)
        ax[3].axvline(threshold, c='red')
        [a.grid() for a in ax]
        [a.invert_yaxis() for a in ax]
        ax[0].set_ylabel('Depth (m)')
        ax[0].set_xlabel(f'{utilities.plotting_labels(var)} $=mean$ \n({utilities.plotting_units(ds, var)})')
        ax[1].set_xlabel(f'Absolute difference = |$\Delta$| \n({ds[var].units})')
        ax[2].set_xlabel('Error [|Δ| / mean] (%)')
        ax[3].set_xlabel('Scaled error [|Δ| / range] (%)')
        for ax1 in ax[:-1]:
            ax1.xaxis.set_label_position('top')
        c = ax[4].pcolor(profG[:-1, :], depthG[:-1, :], np.diff(varG, axis=0),
                         vmin=np.nanpercentile(np.diff(varG, axis=0), 0.5),
                         vmax=np.nanpercentile(np.diff(varG, axis=0), 99.5), cmap='seismic')
        plt.colorbar(c, ax=ax[4], label=f'Difference dive-climb \n({ds[var].units})', fraction=0.05)
        ax[4].set(ylabel='Depth (m)', xlabel='Profile number')
        fig.suptitle(utilities.plotting_labels(var), y=.98)
        if force_plot:
            plt.show()
    return fig, ax


def plot_outlier_duration(ds: xr.Dataset, rolling_mean: pd.Series, overtime, std=2, ax=None):
    """
    Generates two plots to visualize profile durations and highlight outliers.
    This helps identify profiles with abnormal durations by comparing the actual profile durations
    to a rolling mean, and by visualizing the shape and depth of the selected outlier profiles.

    Parameters
    ----------
    ds : xarray.Dataset
        Dataset containing at least **TIME, DEPTH, and PROFILE_NUMBER**
    rolling_mean : pandas.Series
        A series representing the rolling mean of profile durations, used to 
        define the range of normal durations.
    overtime : list
        A list of profile numbers identified as outliers based on abnormal durations.
    std : float, default = 2
        The number of standard deviations around the rolling mean used to classify 
        outliers.
    ax : matplotlib.axes.Axes, default = None
        Axes object for plotting. If None, a new figure with two subplots is created.

    Returns
    -------
    fig : matplotlib.figure.Figure
        The figure containing the generated plots
    ax : list of matplotlib.axes.Axes
        A list of axes corresponding to the two generated subplots.

    Notes
    -----
    Original Author: Chiara Monforte
    """
    with plt.style.context(glidertest_style_file):
        if ax is None:
            fig,ax = plt.subplots(1,2)
            force_plot = True
        else:
            fig = plt.gcf()
            force_plot = False

        data = tools.compute_prof_duration(ds)
        ax[0].plot(data['profile_num'], data['profile_duration'], label='Profile duration')
        ax[0].plot(data['profile_num'], rolling_mean, label='Rolling mean')
        ax[0].fill_between(data['profile_num'], rolling_mean - (np.std(rolling_mean) * std),
                           rolling_mean + (np.std(rolling_mean) * std), color='orange',
                           edgecolor="orange", alpha=0.5,
                           label=f'Rolling mean ± {std} std')
        ax[0].legend()
        ax[0].grid()
        ax[0].set(xlabel='Profile number', ylabel='Profile duration (min)')

        ax[1].scatter(ds.TIME, ds.DEPTH, s=0.1)
        for i in range(len(overtime)):
            profile = ds.TIME.where(ds.PROFILE_NUMBER == overtime[i]).dropna(dim='N_MEASUREMENTS')
            ax[1].scatter(profile.TIME, profile.DEPTH, s=0.1, c='red', label='Profiles with odd duration')
        ax[1].invert_yaxis()
        handles, labels = plt.gca().get_legend_handles_labels()
        by_label = dict(zip(labels, handles))
        ax[1].legend(by_label.values(), by_label.keys(), markerscale=8., loc='lower right')
        ax[1].set(ylabel='Depth (m)')
        ax[1].grid()
        every_nth = 2
        for n, label in enumerate(ax[1].xaxis.get_ticklabels()):
            if n % every_nth != 0:
                label.set_visible(False)
        if force_plot:
            plt.show()
    return fig, ax


def plot_global_range(ds, var='DOXY', min_val=-5, max_val=600, ax=None):
    """
    This function creates a histogram of the selected variable (`var`) from the dataset (`ds`), 
    allowing for visual inspection of its distribution. It overlays vertical lines at the specified 
    minimum (`min_val`) and maximum (`max_val`) values to indicate the global range, helping 
    identify whether values fall within expected limits.

    Parameters
    ----------
    ds : xarray.Dataset
        The dataset containing the variable to be plotted.
    var : str, default = 'DOXY'
        The name of the variable to be plotted in the histogram.
    min_val : float, default = -5
        The minimum value of the global range to highlight on the plot.
    max_val : float, default = 600
        The maximum value of the global range to highlight on the plot.
    ax : matplotlib.axes.Axes, optional
        The axes on which to plot the histogram. If `None`, a new figure and axes are created.

    Returns
    -------
    fig : matplotlib.figure.Figure
        The figure object containing the histogram plot.
    ax : matplotlib.axes.Axes
        The axes object containing the histogram plot.
        
    Notes
    -----
    Original Author: Chiara Monforte
    """
    with plt.style.context(glidertest_style_file):
        if ax is None:
            fig, ax = plt.subplots()
            force_plot = True
        else:
            fig = plt.gcf()
            force_plot = False

        ax.hist(ds[var], bins=50)
        ax.axvline(min_val, c='r')
        ax.axvline(max_val, c='r')
        ax.set(xlabel=f'{utilities.plotting_labels(var)} ({utilities.plotting_units(ds,var)})', ylabel='Frequency')
        ax.set_title('Global range check')
        ax.grid()
        if force_plot:
            plt.show()
    return fig, ax


def plot_ioosqc(data, suspect_threshold=[25], fail_threshold=[50], title='', ax=None):
    """
    This function generates a scatter plot of the results from an IOOS QC test, labeling data points 
    with quality control categories ('GOOD', 'UNKNOWN', 'SUSPECT', 'FAIL', 'MISSING'). It also overlays 
    threshold-based markers to visualize suspect and fail ranges, aiding in the interpretation of 
    data quality.

    Parameters
    ----------
    data : array-like
        The results from the IOOS QC test, representing numerical data points to be plotted.
    suspect_threshold : list, optional, default = [25]
        A list containing one or two numerical values defining the thresholds for suspect values.
        If one value is provided, it applies to both lower and upper bounds. If two values are given,
        they define distinct lower and upper suspect limits.
    fail_threshold : list, optional, default = [50]
        A list containing one or two numerical values defining the thresholds for fail values.
        The structure follows the same logic as `suspect_threshold`.
    title : str, optional, default = ''
        The title to display at the top of the plot.
    ax : matplotlib.axes.Axes, optional
        The axes object on which to plot the results. If `None`, a new figure and axis are created.

    Returns
    -------
    fig : matplotlib.figure.Figure
        The figure object containing the QC results plot.
    ax : matplotlib.axes.Axes
        The axes object used for plotting.

    Notes
    -----
    - The plot uses two y-axes: one for labeling data points as 'GOOD', 'UNKNOWN', 'SUSPECT', 'FAIL', or 'MISSING' based
      on thresholds, and another for marking specific suspect and fail ranges.
    Original Author: Chiara Monforte
    """
    with plt.style.context(glidertest_style_file):
        if ax is None:
            fig, ax = plt.subplots()
            force_plot = True
        else:
            fig = plt.gcf()
            force_plot = False

        ax.scatter(np.arange(len(data)), data, s=4)
        ax.set_yticks([0, 1, 2, 3, 4, 5, 6, 7, 8, 9, 10])
        a = ax.get_yticks().tolist()
        a[:] = ['', 'GOOD', 'UNKNOWN', 'SUSPECT', 'FAIL', '', '', '', '', 'MISSING', '']
        ax.set_yticklabels(a)
        ax2 = ax.twinx()
        ax2.scatter(np.arange(len(data)), data, s=4)
        ax2.set_yticks([0, 1, 2, 3, 4, 5, 6, 7, 8, 9, 10])
        a_2 = ax2.get_yticks().tolist()
        a_2[:] = ['', '', '', '', '', '', '', '', '', '', '']
        if len(suspect_threshold) > 1:
            a_2[1] = f'x>{suspect_threshold[0]} or \nx<{suspect_threshold[1]}'
        else:
            a_2[1] = f'x<{suspect_threshold[0]}'
        if len(fail_threshold) > 1:
            a_2[3] = f'{suspect_threshold[1]}<x<{fail_threshold[1]} &\n {fail_threshold[0]}<x<{suspect_threshold[0].values}'
            a_2[4] = f'x<{fail_threshold[0]} or \nx>{fail_threshold[1]}'
        else:
            a_2[3] = f'x>{suspect_threshold[0]} and \nx<{fail_threshold[0]}'
            a_2[4] = f'x>{fail_threshold[0]}'
        a_2[9] = 'Nan'

        ax2.set_yticklabels(a_2, fontsize=12)

        ax.set_xlabel('Data index')
        ax.grid()
        ax.set_title(title)
        if force_plot:
            plt.show()
    return fig, ax

def plot_max_depth_per_profile(ds: xr.Dataset, bins= 20, ax = None, **kw: dict) -> tuple({plt.Figure, plt.Axes}):
    """
    Plots the maximum depth of each profile in a dataset.

    This function generates two plots: one showing the maximum depth of each profile and another 
    histogram illustrating the distribution of maximum depths. It provides a visual representation 
    of profile depth variations.
        
    Parameters
    ----------
    ds : xarray.Dataset
        An xarray dataset in OG1 format containing profile numbers and corresponding maximum depths.
    bins : int, optional, default = 20
        The number of bins to use for the histogram of maximum depths.
    ax : matplotlib.axes.Axes, optional
        The axes object on which to plot the results. If `None`, a new figure with two subplots is created.
    **kw : dict, optional
        Additional keyword arguments passed to the plotting function for customization.

    Returns
    -------
    fig : matplotlib.figure.Figure
        The figure object containing the plots.
    ax : matplotlib.axes.Axes
        A 1x2 array of axes used for the two subplots.

    Notes
    -----
    Original Author: Till Moritz
    """
    max_depths = tools.max_depth_per_profile(ds)
    with plt.style.context(glidertest_style_file):
        if ax is None:  
            fig, ax = plt.subplots(1, 2)  
            force_plot = True
        else:
            fig = plt.gcf()
            force_plot = False
            
        ax[0].plot(max_depths.PROFILE_NUMBER, max_depths,**kw)
        ax[0].set_xlabel('Profile number')
        ax[0].set_ylabel(f'Max depth ({max_depths.units})')
        ax[0].set_title('Max depth per profile')
        ax[1].hist(max_depths, bins=bins)
        ax[1].set_xlabel(f'Max depth ({max_depths.units})')
        ax[1].set_ylabel('Number of profiles')
        ax[1].set_title('Histogram of max depth per profile')
        [a.grid() for a in ax]
        if force_plot:
            plt.show()
    return fig, ax

<<<<<<< HEAD

def plot_profile(ds: xr.Dataset, profile_num: int, vars: list = ['TEMP','PSAL','DENSITY'], use_bins: bool = False, binning: float = 2) -> tuple:
=======
def plot_profile_binned(ds: xr.Dataset, profile_num: int, vars: list = ['TEMP','PSAL','DENSITY'], use_bins: bool = False, binning: float = 2) -> tuple:
>>>>>>> 4d17013b
    """
    Plots binned temperature, salinity, and density against depth on a single plot with three x-axes.

    Parameters
    ----------
    ds: xarray.Dataset
        Xarray dataset in OG1 format with at least PROFILE_NUMBER, DEPTH, TEMPERATURE, SALINITY, and DENSITY.
    profile_num: int
        The profile number to plot.
    vars: list
        The variables to plot. Default is ['TEMP','PSAL','DENSITY'].
    binning: int
        The depth resolution for binning.
    use_bins: bool
        If True, use binned data instead of raw data.

    Returns
    -------
    fig: matplotlib.figure.Figure
        The figure object containing the plot.
    ax1: matplotlib.axes.Axes
        The axis object containing the primary plot.

    Notes
    -----
    Original Author: Till Moritz
    """
    # Remove empty strings from vars
    vars = [v for v in vars if v] 
    # If vars is empty, show an empty plot
    if not vars:
        fig, ax1 = plt.subplots(figsize=(12, 9))
        ax1.set_title(f'Profile {profile_num} (No Variables Selected)')
        ax1.set_ylabel('Depth (m)')
        ax1.invert_yaxis()
        ax1.grid(True)
        return fig, ax1
    
    if len(vars) > 3:
        raise ValueError("Only three variables can be plotted at once, chose less variables")
    
<<<<<<< HEAD
    with plt.style.context(glidertest_style_file):  
        fig, ax1 = plt.subplots(figsize=(12, 9)) 

        profile = ds.where(ds.PROFILE_NUMBER == profile_num, drop=True)
        if use_bins:
            profile = utilities.bin_profile(profile, vars, binning)
=======
    with plt.style.context(glidertest_style_file):  # Assuming `plotting_style` is defined elsewhere
        fig, ax1 = plt.subplots(figsize=(12, 9))  # Adjusted for profile visualization

        # Select the specific profile
        profile = ds.where(ds.PROFILE_NUMBER == profile_num, drop=True)
        if use_bins:
            var_data = tools.bin_data(profile, vars, binning)
        else:
            var_data = {name: profile[name].values for name in vars}
            var_data['DEPTH'] = profile.DEPTH.values
>>>>>>> 4d17013b

        # Plot binned data
        mission = ds.id.split('_')[1][0:8]
        glider = ds.id.split('_')[0]

        s=10+binning

        axs = [ax1, ax1.twiny(), ax1.twiny()]
        colors = ['red', 'blue', 'grey']
        for i, var in enumerate(vars):
            ax = axs[i]
            ### add the long_name to the label, if it exists
            long_name = getattr(profile[var], 'long_name', '')
<<<<<<< HEAD
            ax.plot(profile[var], profile['DEPTH'], color=colors[i], label=f'{var} - {long_name}', ls='-')
            ax.scatter(profile[var], profile['DEPTH'], color=colors[i], marker='o',s=s)
=======
            ax.plot(var_data[var], var_data['DEPTH'], color=colors[i], label=f'{var} - {long_name}', ls='-')
            ax.scatter(var_data[var], var_data['DEPTH'], color=colors[i], marker='o',s=s)
>>>>>>> 4d17013b
            unit = getattr(profile[var], 'units', '')
            ax.set_xlabel(f'{var} [{unit}]', color=colors[i])
            ax.tick_params(axis='x', colors=colors[i], bottom=True, top=False, labelbottom=True, labeltop=False)
            if i > 0:
                ax.xaxis.set_ticks_position('bottom')
                ax.spines['top'].set_visible(False)
                ax.spines['bottom'].set_position(('axes', -0.09*i))
            ax.xaxis.set_label_coords(0.5, -0.05-0.105*i)

        fig.legend(loc='upper right',fontsize=10)
        # Set pressure as y-axis (Increasing Downward)
        ax1.grid(True)
        ax1.set_ylabel('Depth (m)')
        ax1.invert_yaxis()  # Pressure increases downward
        ax1.set_title(f'Profile {profile_num} ({glider} on mission: {mission})')

<<<<<<< HEAD
    return fig, ax1

def plot_CR(ds: xr.Dataset, profile_num: int, use_bins: bool = False, binning: float = 2):
    """
    Plots the convective resistance (CR) of a profile against depth based on calculate_CR_for_all_depth function.
    For the calculation, the density anomaly with reference to 1000 kg/m3 is used ('SIGMA_1')

    Parameters
    ----------
    ds: xarray.Dataset
        Xarray dataset in OG1 format with at least PROFILE_NUMBER, DEPTH, SIGMA_1.
    profile_num: int
        The profile number to plot.
    use_bins: bool
        If True, use binned data instead of raw data.
    binning: int
        The depth resolution for binning.

    Returns
    -------
    fig: matplotlib.figure.Figure
        The figure object containing the plot.
    ax: matplotlib.axes.Axes
        The axis object containing the primary plot.

    Notes
    -----
    Original Author: Till Moritz
    """
    vars = ['SIGMA_1', 'DEPTH']
    utilities._check_necessary_variables(ds, vars + ['PROFILE_NUMBER'])

    profile = ds.where(ds.PROFILE_NUMBER == profile_num, drop=True)

    if use_bins:
        profile = utilities.bin_profile(profile, vars, binning)

    CR_df = tools.calculate_CR_for_all_depth(profile)

    depth = CR_df['DEPTH'].values
    CR = CR_df['CR'].values

    with plt.style.context(glidertest_style_file):
        fig, ax = plt.subplots(figsize=(12, 9))
        ax.plot(CR, depth, label='CR')
        ax.scatter(CR, depth, marker='o', s=10+binning)
        ax.set_xlabel('Convective Resistance (CR)')
        ax.set_ylabel('Depth (m)')
        ax.invert_yaxis()
        ax.set_title(f'Profile {profile_num} (Convective Resistance)')
        ax.grid(True)
        ax.legend()
        plt.show()
    
    return fig, ax
=======
    return fig, ax1
>>>>>>> 4d17013b
<|MERGE_RESOLUTION|>--- conflicted
+++ resolved
@@ -1559,12 +1559,8 @@
             plt.show()
     return fig, ax
 
-<<<<<<< HEAD
 
 def plot_profile(ds: xr.Dataset, profile_num: int, vars: list = ['TEMP','PSAL','DENSITY'], use_bins: bool = False, binning: float = 2) -> tuple:
-=======
-def plot_profile_binned(ds: xr.Dataset, profile_num: int, vars: list = ['TEMP','PSAL','DENSITY'], use_bins: bool = False, binning: float = 2) -> tuple:
->>>>>>> 4d17013b
     """
     Plots binned temperature, salinity, and density against depth on a single plot with three x-axes.
 
@@ -1606,25 +1602,12 @@
     if len(vars) > 3:
         raise ValueError("Only three variables can be plotted at once, chose less variables")
     
-<<<<<<< HEAD
     with plt.style.context(glidertest_style_file):  
         fig, ax1 = plt.subplots(figsize=(12, 9)) 
 
         profile = ds.where(ds.PROFILE_NUMBER == profile_num, drop=True)
         if use_bins:
             profile = utilities.bin_profile(profile, vars, binning)
-=======
-    with plt.style.context(glidertest_style_file):  # Assuming `plotting_style` is defined elsewhere
-        fig, ax1 = plt.subplots(figsize=(12, 9))  # Adjusted for profile visualization
-
-        # Select the specific profile
-        profile = ds.where(ds.PROFILE_NUMBER == profile_num, drop=True)
-        if use_bins:
-            var_data = tools.bin_data(profile, vars, binning)
-        else:
-            var_data = {name: profile[name].values for name in vars}
-            var_data['DEPTH'] = profile.DEPTH.values
->>>>>>> 4d17013b
 
         # Plot binned data
         mission = ds.id.split('_')[1][0:8]
@@ -1638,13 +1621,8 @@
             ax = axs[i]
             ### add the long_name to the label, if it exists
             long_name = getattr(profile[var], 'long_name', '')
-<<<<<<< HEAD
             ax.plot(profile[var], profile['DEPTH'], color=colors[i], label=f'{var} - {long_name}', ls='-')
             ax.scatter(profile[var], profile['DEPTH'], color=colors[i], marker='o',s=s)
-=======
-            ax.plot(var_data[var], var_data['DEPTH'], color=colors[i], label=f'{var} - {long_name}', ls='-')
-            ax.scatter(var_data[var], var_data['DEPTH'], color=colors[i], marker='o',s=s)
->>>>>>> 4d17013b
             unit = getattr(profile[var], 'units', '')
             ax.set_xlabel(f'{var} [{unit}]', color=colors[i])
             ax.tick_params(axis='x', colors=colors[i], bottom=True, top=False, labelbottom=True, labeltop=False)
@@ -1661,7 +1639,6 @@
         ax1.invert_yaxis()  # Pressure increases downward
         ax1.set_title(f'Profile {profile_num} ({glider} on mission: {mission})')
 
-<<<<<<< HEAD
     return fig, ax1
 
 def plot_CR(ds: xr.Dataset, profile_num: int, use_bins: bool = False, binning: float = 2):
@@ -1716,7 +1693,4 @@
         ax.legend()
         plt.show()
     
-    return fig, ax
-=======
-    return fig, ax1
->>>>>>> 4d17013b
+    return fig, ax