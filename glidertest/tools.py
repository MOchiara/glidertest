--- conflicted
+++ resolved
@@ -1,706 +1,704 @@
-from typing import Any
-
-import numpy as np
-from tqdm import tqdm
-import pandas as pd
-import xarray as xr
-from scipy import stats
-import gsw
-import warnings
-from glidertest import utilities
-
-def quant_updown_bias(ds, var='PSAL', v_res=1):
-    """
-    This function computes up and downcast averages for a specific variable
-
-    Parameters
-    ----------
-    ds: Dataset.xarray 
-        Dataset in **OG1 format**, containing at least **TIME, DEPTH, LATITUDE, LONGITUDE,** and the selected variable.  
-        Data should **not** be gridded.
-    var: str, optional, default='PSAL'
-        Selected variable.
-    v_res: float
-        Vertical resolution for the gridding in meters.
-                
-    Returns
-    -------
-    df: pandas.DataFrame 
-        Dataframe containing dc (Dive - Climb average), cd (Climb - Dive average) and depth
-
-    Notes
-    -----
-    Original Author: Chiara Monforte
-    """
-    utilities._check_necessary_variables(ds, ['PROFILE_NUMBER', 'DEPTH', var])
-    p = 1  # Horizontal resolution
-    z = v_res  # Vertical resolution
-
-    if var in ds.variables:
-        varG, profG, depthG = utilities.construct_2dgrid(ds.PROFILE_NUMBER, ds.DEPTH, ds[var], p, z)
-
-        grad = np.diff(varG, axis=0)  # Horizontal gradients
-        with warnings.catch_warnings():
-            warnings.simplefilter("ignore", category=RuntimeWarning)
-            dc = np.nanmean(grad[0::2, :], axis=0)  # Dive - CLimb
-            cd = np.nanmean(grad[1::2, :], axis=0)  # Climb - Dive
-
-        df = pd.DataFrame(data={'dc': dc, 'cd': cd, 'depth': depthG[0, :]})
-    else:
-        print(f'{var} is not in the dataset')
-        df = pd.DataFrame()
-    return df
-
-def compute_daynight_avg(ds, sel_var='CHLA', start_time=None, end_time=None, start_prof=None, end_prof=None):
-    """
-    Computes day and night averages for a selected variable over a specified time period or range of dives.  
-    Day and night are determined based on **sunrise and sunset times** from the `compute_sunset_sunrise` function in GliderTools.  
-    A sufficient number of dives is required to ensure both **day and night data** are present; otherwise, the function will not run.  
-
-    Parameters
-    ----------
-    ds : xarray.Dataset  
-        Dataset in **OG1 format**, containing at least **TIME, DEPTH, LATITUDE, LONGITUDE,** and the selected variable.  
-        Data should **not** be gridded.  
-    sel_var : str, optional, default='CHLA'  
-        The variable for which day and night averages will be computed.  
-    start_time : str or datetime-like, optional  
-        The **start date** for data selection.  
-        - If not specified, defaults to the **central week of the deployment**.  
-        - Selecting a smaller section (a few days to weeks) is recommended for better visualization of NPQ effects.  
-    end_time : str or datetime-like, optional  
-        The **end date** for data selection.  
-        - If not specified, defaults to the **central week of the deployment**.  
-    start_prof : int, optional  
-        The **starting profile number** for data selection.  
-        - If not specified, the function uses `start_time` or defaults to the **central week of deployment**.  
-        - A sufficient number of dives is required for valid day and night separation.  
-    end_prof : int, optional  
-        The **ending profile number** for data selection.  
-        - If not specified, the function uses `end_time` or defaults to the **central week of deployment**.  
-
-    Returns
-    -------
-    day_av : pandas.DataFrame  
-        DataFrame containing **daytime averages** of the selected variable with the following columns:  
-        - `batch` : Integer representing the grouped day-night cycles (e.g., chronological day number).  
-        - `depth` : Depth values for the average calculation.  
-        - `dat` : Average value of the selected variable.  
-        - `date` : Actual date corresponding to the batch.  
-    night_av : pandas.DataFrame  
-        DataFrame containing **nighttime averages** of the selected variable with the same columns as for day_av
-
-    Notes
-    ------
-    Original Author: Chiara Monforte  
-    """
-    utilities._check_necessary_variables(ds, ['TIME', sel_var, 'DEPTH'])
-    if "TIME" not in ds.indexes.keys():
-        ds = ds.set_xindex('TIME')
-
-    if not start_time:
-        start_time = ds.TIME.mean() - np.timedelta64(3, 'D')
-    if not end_time:
-        end_time = ds.TIME.mean() + np.timedelta64(3, 'D')
-
-    if start_prof and end_prof:
-        t1 = ds.TIME.where(ds.PROFILE_NUMBER==start_prof).dropna(dim='N_MEASUREMENTS')[0]
-        t2 = ds.TIME.where(ds.PROFILE_NUMBER==end_prof).dropna(dim='N_MEASUREMENTS')[-1]
-        ds_sel = ds.sel(TIME=slice(t1,t2))
-    else:
-        ds_sel = ds.sel(TIME=slice(start_time, end_time))
-    sunrise, sunset = utilities.compute_sunset_sunrise(ds_sel.TIME, ds_sel.LATITUDE, ds_sel.LONGITUDE)
-
-    # creating batches where one batch is a night and the following day
-    day = (ds_sel.TIME > sunrise) & (ds_sel.TIME < sunset)
-    # find day and night transitions
-    daynight_transitions = np.abs(np.diff(day.astype(int)))
-    # get the cumulative sum of daynight to generate separate batches for day and night
-    daynight_batches = daynight_transitions.cumsum()
-    batch = np.r_[0, daynight_batches // 2]
-
-    # Create day and night averages to then have easy to plot
-    df = pd.DataFrame(np.c_[ds_sel[sel_var], day, batch, ds_sel['DEPTH']], columns=['dat', 'day', 'batch', 'depth'])
-    ave = df.dat.groupby([df.day, df.batch, np.around(df.depth)]).mean()
-    day_av = ave[1].to_frame().reset_index()
-    night_av = ave[0].to_frame().reset_index()
-    #Assign date value
-
-    for i in np.unique(day_av.batch):
-        date_val = str(ds_sel.TIME.where(batch == i).dropna(dim='N_MEASUREMENTS')[-1].values)[:10]
-        day_av.loc[np.where(day_av.batch == i)[0], 'date'] = date_val
-        night_av.loc[np.where(night_av.batch == i)[0], 'date'] = date_val
-    return day_av, night_av
-
-
-def check_monotony(da):
-    """
-    Checks whether the selected variable is **monotonically increasing** throughout the mission.  
-    This function is particularly designed to check **profile numbers** to ensure they are assigned correctly.  
-    If the profile number is not monotonically increasing, it may indicate misassignment due to an error in data processing.  
-
-    Parameters
-    ----------
-    da: xarray.DataArray   
-        DataArray in **OG1 format**. Data should **not** be gridded. 
-
-    Returns
-    -------
-    bool:
-        **True** if the variable is monotonically increasing, else **False**. 
-        Additionally, a message is printed indicating the result.  
-
-    Notes
-    ------
-    Original Author: Chiara Monforte
-    """
-    if not pd.Series(da).is_monotonic_increasing:
-        print(f'{da.name} is not always monotonically increasing')
-        return False
-    else:
-        print(f'{da.name} is always monotonically increasing')
-        return True
-
-def calc_w_meas(ds):
-    """
-    Calculates the vertical velocity of a glider using changes in pressure with time.
-
-    Parameters
-    ----------
-    ds: xarray.Dataset
-        Dataset containing **DEPTH** and **TIME**.
-    
-    Returns
-    -------
-    ds: xarray.Dataset 
-        Containing the new variable **GLIDER_VERT_VELO_DZDT** (array-like), with vertical velocities calculated from dz/dt
-
-    Notes
-    ------
-    Original Author: Eleanor Frajka-Williams
-    """
-    utilities._check_necessary_variables(ds, ['TIME'])
-    # Ensure inputs are numpy arrays
-    time = ds.TIME.values
-    if 'DEPTH_Z' not in ds.variables and all(var in ds.variables for var in ['PRES', 'LATITUDE', 'LONGITUDE']):
-        ds = utilities.calc_DEPTH_Z(ds)
-    depth = ds.DEPTH_Z.values
-
-    # Calculate the centered differences in pressure and time, i.e. instead of using neighboring points, 
-    # use the points two steps away.  This has a couple of advantages: one being a slight smoothing of the
-    # differences, and the other that the calculated speed will be the speed at the midpoint of the two 
-    # points.
-    # For data which are evenly spaced in time, this will be equivalent to a centered difference.
-    # For data which are not evenly spaced in time, i.e. when a Seaglider sample rate changes from 5 
-    # seconds to 10 seconds, there may be some uneven weighting of the differences.
-    delta_z_meters = (depth[2:] - depth[:-2]) 
-    delta_time_datetime64ns = (time[2:] - time[:-2]) 
-    delta_time_sec = delta_time_datetime64ns / np.timedelta64(1, 's')  # Convert to seconds
-
-    # Calculate vertical velocity (rate of change of pressure with time)
-    vertical_velocity = delta_z_meters / delta_time_sec
-
-    # Pad the result to match the original array length
-    vertical_velocity = np.pad(vertical_velocity, (1, 1), 'edge') 
-
-    # No - Convert vertical velocity from m/s to cm/s
-    vertical_velocity = vertical_velocity 
-
-    # Add vertical velocity to the dataset
-    ds = ds.assign(GLIDER_VERT_VELO_DZDT=(('N_MEASUREMENTS'), vertical_velocity,  {'long_name': 'glider_vertical_speed_from_pressure', 'units': 'm s-1'}))
-
-    return ds
-
-def calc_w_sw(ds):
-    """
-    Calculate the vertical seawater velocity and add it to the dataset.
-
-    Parameters
-    ----------
-    ds: xarray.Dataset 
-        Dataset containing **VERT_GLIDER_SPEED** and **VERT_SPEED_DZDT**.
-
-    Returns
-    -------
-    ds: xarray.Dataset 
-        Dataset with the new variable **VERT_SW_SPEED**, which is the inferred vertical seawater velocity.
-
-    Notes
-    -----
-    - This could be bundled with calc_glider_w_from_depth, but keeping them separate allows for some extra testing/flexibility for the user.
-    Original Author: Eleanor Frajka-Williams
-    """
-    # Eleanor's note: This could be bundled with calc_glider_w_from_depth, but keeping them separate allows for some extra testing/flexibility for the user. 
-    utilities._check_necessary_variables(ds, ['GLIDER_VERT_VELO_MODEL', 'GLIDER_VERT_VELO_DZDT'])
-    
-    # Calculate the vertical seawater velocity
-    vert_sw_speed = ds['GLIDER_VERT_VELO_DZDT'].values - ds['GLIDER_VERT_VELO_MODEL'].values 
-
-    # Add vertical seawater velocity to the dataset as a data variable
-    ds = ds.assign(VERT_CURR_MODEL=(('N_MEASUREMENTS'), vert_sw_speed, {'long_name': 'vertical_current_of_seawater_derived_from_glider_flight_model', 'units': 'm s-1'}))
-    return ds
-
-def quant_binavg(ds, var='VERT_CURR', zgrid=None, dz=None):
-    """
-    Calculate the bin average of vertical velocities within specified depth ranges.
-    This function computes the bin average of all vertical velocities within depth ranges,
-    accounting for the uneven vertical spacing of seaglider data in depth (but regular in time).
-    It uses the pressure data to calculate depth and then averages the vertical velocities
-    within each depth bin.
-
-    Parameters
-    ----------
-    ds: xarray.Dataset 
-        Dataset containing the variables **PRES** and **VERT_SW_SPEED**
-    zgrid:  array-like, optional 
-        Depth grid for binning. If None, a default grid is created.
-    dz: float, optional 
-        Interval for creating depth grid if zgrid is not provided.
-
-    Returns
-    -------
-    meanw: array-like 
-        Bin-averaged vertical velocities for each depth bin.
-
-    Notes
-    ----
-    - I know this is a non-sensical name.  We should re-name, but is based on advice from Ramsey Harcourt.
-    Original Author: Eleanor Frajka-Williams
-    """
-    utilities._check_necessary_variables(ds, [var, 'PRES'])
-    press = ds.PRES.values
-    ww = ds[var].values
-
-    # Calculate depth from pressure using gsw
-    if 'DEPTH_Z' in ds:
-        depth = ds.DEPTH_Z.values
-    elif 'LATITUDE' in ds:
-        latmean = np.nanmean(ds.LATITUDE)
-        depth = gsw.z_from_p(press, lat=latmean)  # Assuming latitude is 0, adjust as necessary
-    else: 
-        msg = f"DEPTH_Z and LATITUDE are missing. At least one of the two variables is needed."
-        raise KeyError(msg)
-
-    if zgrid is None:
-        if dz is None:
-            dz = 5  # Default interval if neither zgrid nor dz is provided
-        zgrid = np.arange(np.floor(np.nanmin(depth)/10)*10, np.ceil(np.nanmax(depth) / 10) * 10 + 1, dz)
-
-    def findbetw(arr, bounds):
-        return np.where((arr > bounds[0]) & (arr <= bounds[1]))[0]
-
-    # Calculate bin edges from zgrid centers
-    bin_edges = np.zeros(len(zgrid) + 1)
-    bin_edges[1:-1] = (zgrid[:-1] + zgrid[1:]) / 2
-    bin_edges[0] = zgrid[0] - (zgrid[1] - zgrid[0]) / 2
-    bin_edges[-1] = zgrid[-1] + (zgrid[-1] - zgrid[-2]) / 2
-
-    meanw = np.zeros(len(zgrid))
-    NNz = np.zeros(len(zgrid))
-    w_lower = np.zeros(len(zgrid))
-    w_upper = np.zeros(len(zgrid))
-
-    # Cycle through the bins and calculate the mean vertical velocity
-    with warnings.catch_warnings():
-        warnings.simplefilter("ignore", category=RuntimeWarning)
-        for zdo in range(len(zgrid)):
-            z1 = bin_edges[zdo]
-            z2 = bin_edges[zdo + 1]
-            ifind = findbetw(depth, [z1, z2])
-
-            CIlimits = .95 # Could be passed as a variable. 0.95 for 95% confidence intervals
-            if len(ifind):
-                meanw[zdo] = np.nanmean(ww[ifind])
-
-                # Confidence intervals
-                # Number of data points used in the mean at this depth (zgrid[zdo])
-                NNz[zdo] = len(ifind)
-                if NNz[zdo] > 1:
-                    se = np.nanstd(ww[ifind]) / np.sqrt(NNz[zdo])  # Standard error
-                    ci = se * stats.t.ppf((1 + CIlimits) / 2, NNz[zdo] - 1)  # Confidence interval based on CIlimits
-                    w_lower[zdo] = meanw[zdo] - ci
-                    w_upper[zdo] = meanw[zdo] + ci
-                else:
-                    w_lower[zdo] = np.nan
-                    w_upper[zdo] = np.nan
-
-            else:
-                meanw[zdo] = np.nan
-
-
-    # Package the outputs into an xarray dataset
-    ds_out = xr.Dataset(
-        {
-            "meanw": (["zgrid"], meanw),
-            "w_lower": (["zgrid"], w_lower),
-            "w_upper": (["zgrid"], w_upper),
-            "NNz": (["zgrid"], NNz),
-        },
-        coords={
-            "zgrid": zgrid
-        },
-        attrs={
-            "CIlimits": CIlimits
-        }
-    )
-    return ds_out
-
-
-def quant_hysteresis(ds: xr.Dataset, var='DOXY', v_res=1):
-    """
-    This function computes up and downcast averages for a specific variable
-
-    Parameters
-    ----------
-    ds: xarray.Dataset 
-        Dataset in **OG1 format**, containing at least **DEPTH, PROFILE_NUMBER,** and the selected variable.  
-        Data should **not** be gridded.
-    var: str, optional, default='DOXY' 
-        Selected variable
-    v_res: float
-        Vertical resolution for the gridding in meters.
-
-    Returns
-    -------
-    df: pandas.DataFrame 
-        Dataframe containing dive and climb average over depth for the selected variable. A third column contains the depth values
-
-    Notes
-    ------
-    Original Author: Chiara Monforte
-    """
-    utilities._check_necessary_variables(ds, ['PROFILE_NUMBER', 'DEPTH', var])
-    p = 1  # Horizontal resolution
-    z = v_res  # Vertical resolution
-    with warnings.catch_warnings():
-        warnings.simplefilter("ignore", category=RuntimeWarning)
-        varG, profG, depthG = utilities.construct_2dgrid(ds.PROFILE_NUMBER, ds.DEPTH, ds[var], p, z)
-        dive = np.nanmedian(varG[0::2, :], axis=0)  # Dive
-        climb = np.nanmedian(varG[1::2, :], axis=0)  # Climb
-        df = pd.DataFrame(data={'dive': dive, 'climb': climb, 'depth': depthG[0, :]})
-    return df
-
-
-def compute_hyst_stat(ds: xr.Dataset, var='DOXY', v_res=1):
-    """
-    This function computes some basic statistics for the differences between climb and dive data
-
-    Parameters
-    ----------
-    ds: xarray.Dataset 
-        Dataset in **OG1 format**, containing at least **DEPTH, PROFILE_NUMBER,** and the selected variable.
-        Data should not be gridded.
-    var: str, optional, default='DOXY' 
-        Selected variable
-    v_res: float
-        Vertical resolution for the gridding
-
-    Returns
-    -------
-    diff : array-like  
-        Difference between upcast and downcast values.  
-    err_range : array-like
-        Percentage error of the dive-climb difference based on the range of values, computed for each depth step.
-    err_mean : array-like
-        Percentage error of the dive-climb difference based on the mean values, computed for each depth step.
-    rms : float  
-        Root Mean Square (RMS) of the difference in values between dive and climb.  
-    df : pandas.DataFrame  
-        DataFrame containing:  
-        - **Dive and climb averages** over depth for the selected variable.  
-        - **Depth values** in a separate column.  
-
-    Notes
-    ------
-    Original Author: Chiara  Monforte
-    """
-    df = quant_hysteresis(ds, var=var, v_res=v_res)
-    with warnings.catch_warnings():
-        warnings.simplefilter("ignore", category=RuntimeWarning)
-        diff = abs(df.dive - df.climb)
-        err_range = (diff * 100) / (np.nanmax(np.nanmedian([df.dive, df.climb], axis=0)) - np.nanmin(
-            np.nanmedian([df.dive, df.climb], axis=0)))
-        err_mean = (diff * 100) / np.nanmedian([df.dive, df.climb], axis=0)
-        rms = np.sqrt(np.nanmean(abs(df.dive - df.climb) ** 2))
-    return df, diff, err_mean, err_range, rms
-
-
-def compute_prof_duration(ds:xr.Dataset):
-    """
-    This function computes some basic statistics for the differences between climb and dive data.
-
-    Parameters
-    ----------
-    ds: xarray.Dataset 
-        Dataset in **OG1 format**, containing at least **DEPTH, PROFILE_NUMBER,** and the selected variable.
-        Data should not be gridded.
-
-    Returns
-    -------
-    df: pandas.DataFrame 
-        Dataframe containing the profile number and the duration of that profile in minutes
-
-    Notes
-    ------
-    Original Author: Chiara  Monforte
-    """
-    utilities._check_necessary_variables(ds, ['PROFILE_NUMBER', 'TIME'])
-    deltat = ds.TIME.groupby(ds.PROFILE_NUMBER).max() - ds.TIME.groupby(ds.PROFILE_NUMBER).min()
-    deltat_min = (pd.to_timedelta(deltat).astype('timedelta64[s]') / 60).astype('int64')
-    df = pd.DataFrame(data={'profile_num': deltat.PROFILE_NUMBER, 'profile_duration': deltat_min})
-    return df
-
-def find_outlier_duration(df: pd.DataFrame, rolling=20, std=2):
-    """
-    Identifies **outlier profile durations** based on a rolling mean and standard deviation threshold.  
-    This helps detect profiles with significantly longer or shorter durations compared to surrounding profiles. 
-
-    Parameters
-    ----------
-    df: pandas.DataFrame 
-        Dataframr containing the profile number and the duration of that profile in minutes
-    rolling: int, default = 20
-        Window size for the rolling mean
-    std: int, default = 2
-        Number of standard deviations to use for 'odd' profile duration
-
-    Returns
-    -------
-    rolling_mean : pandas.Series  
-        Rolling mean of **profile duration** computed using the specified window size.  
-    overt_prof : numpy.ndarray  
-        Array of **profile numbers** where the duration exceeds the rolling mean by more than the set **standard deviation threshold**.  
-        - If outliers are found, a message is printed recommending further investigation. 
-
-    Notes
-    ------
-    Original Author: Chiara  Monforte
-    """
-    rolling_mean = df['profile_duration'].rolling(window=rolling, min_periods=1).mean()
-    overtime = np.where((df['profile_duration'] > rolling_mean + (np.std(rolling_mean) * std)) | (
-                df['profile_duration'] < rolling_mean - (np.std(rolling_mean) * std)))
-    overt_prof = df['profile_num'][overtime[0]].values
-    if len(overtime[0]) > 0:
-        print(
-            f'There are {len(overtime[0])} profiles where the duration differs by {std} standard deviations of the nearby {rolling} profiles. Further checks are recommended')
-    return rolling_mean, overt_prof
-
-def compute_global_range(ds: xr.Dataset, var='DOXY', min_val=-5, max_val=600):
-    """
-    Applies a gross filter to the dataset by removing observations outside the specified global range.
-
-    This function checks if any values of the specified variable (`var`) fall outside the provided
-    range `[min_val, max_val]`. If a value is out of the specified range, it is excluded from the
-    output. The function returns the filtered dataset with the out-of-range values removed.
-
-    Parameters
-    ----------
-    ds : xarray.Dataset 
-        Dataset containing the variable to be filtered.
-    var : str, optional, default='DOXY' 
-        The name of the variable to apply the range filter on.
-    min_val : float, default = -5
-        The minimum allowable value for the variable.
-    max_val : float, default = 600
-        The maximum allowable value for the variable.
-
-    Returns
-    -------
-    xarray.DataArray : 
-        A filtered DataArray containing only the values of the specified variable
-        within the range `[min_val, max_val]`. Values outside this range are dropped.
-
-    Notes
-    ------
-    Original Author: Chiara Monforte
-    """
-    utilities._check_necessary_variables(ds, [var])
-    out_range = ds[var].where((ds[var]<min_val )| (ds[var]>max_val ))
-    return out_range.dropna(dim='N_MEASUREMENTS')
-
-def max_depth_per_profile(ds: xr.Dataset):
-    """
-    This function computes the maximum depth for each profile in the dataset
-
-    Parameters
-    ----------
-    ds: xarray.Dataset 
-        Dataset in **OG1 format**, containing at least **DEPTH, PROFILE_NUMBER,** and the selected variable.
-        Data should not be gridded.
-
-    Returns
-    -------
-    max_depths: pandas dataframe containing the profile number and the maximum depth of that profile
-
-    Notes
-    ------
-    Original Author: Till Moritz
-    """
-    max_depths = ds.groupby('PROFILE_NUMBER').apply(lambda x: x['DEPTH'].max())
-    ### add the unit to the dataarray
-    max_depths.attrs['units'] = ds['DEPTH'].attrs['units']
-    return max_depths
-<<<<<<< HEAD
-
-def bin_data(ds_profile: xr.Dataset, vars: list, resolution: float, agg: str = 'mean'):
-    """
-    Bin the data in a profile dataset by depth using fixed depth steps.
-    
-    Parameters
-    ----------
-        ds_profile: xr.Dataset 
-            The dataset containing at least **DEPTH and the variables to bin**.
-        resolution: float 
-            The depth resolution for the binning.
-        var: list
-            The variables to bin.
-        agg: str 
-            The aggregation method to use for binning. Default is 'mean'. Other option is 'median'.
-
-    Returns
-    -------
-        dict: A dictionary containing binned data arrays for each variable, including DEPTH.
-
-    Notes
-    -----
-    Original author: Till Moritz
-    """
-    # Remove empty strings from vars list
-    vars = [var for var in vars if var]
-
-    # Ensure necessary variables exist
-    utilities._check_necessary_variables(ds_profile, vars + ['DEPTH'])
-
-    # Define bin edges and bin centers
-    min_depth = np.floor(ds_profile.DEPTH.min() / resolution) * resolution
-    max_depth = np.ceil(ds_profile.DEPTH.max() / resolution) * resolution
-    bins = np.arange(min_depth, max_depth + resolution, resolution)
-    bin_centers = bins[:-1] + resolution / 2  # Set depth values to bin centers
-
-    # Group variables by depth bins and apply aggregation
-    binned_data = {}
-    for name in vars:
-        grouped = ds_profile[name].groupby_bins('DEPTH', bins)
-        if agg == 'mean':
-            binned_data[name] = grouped.mean().values
-        elif agg == 'median':
-            binned_data[name] = grouped.median().values
-        else:
-            raise ValueError(f"Invalid aggregation method: {agg}")
-
-    # Assign bin centers as the new depth values
-    binned_data['DEPTH'] = bin_centers
-
-    return binned_data
-=======
-def compute_mld_glidertools(ds, variable, thresh=0.01, ref_depth=10, verbose=True):
-    """
-    Calculate the Mixed Layer Depth (MLD) for an ungridded glider dataset.
-
-    This function computes the MLD by applying a threshold difference to a specified variable
-    (e.g., temperature or density). The default threshold is set for density (0.01).
-
-    Parameters
-    ----------
-    ds : xarray.Dataset
-        A dataset containing glider data, including depth, profile number and the variable of interest.
-    variable : str
-        The name of the variable (e.g., 'temperature' or 'density') used for the threshold calculation.
-    thresh : float, optional, default=0.01
-        The threshold for the difference in the variable. Typically used to detect the mixed layer.
-    ref_depth : float, optional, default=10
-        The reference depth (in meters) used to calculate the difference for the threshold.
-    verbose : bool, optional, default=True
-        If True, additional information and warnings are printed to the console.
-
-    Return
-    ------
-    mld : array
-        An array of depths corresponding to the MLD for each unique glider dive in the dataset.
-
-    Notes
-    -----
-    This function is based on the original GliderTools implementation and was modified by
-    Chiara Monforte to ensure compliance with the OG1 standards.
-    [Source Code](https://github.com/GliderToolsCommunity/GliderTools/blob/master/glidertools/physics.py)
-    """
-    utilities._check_necessary_variables(ds, [variable,"DEPTH", "PROFILE_NUMBER"])
-    groups = utilities.group_by_profiles(ds, [variable, "DEPTH"])
-    mld = groups.apply(mld_profile, variable, thresh, ref_depth, verbose)
-    return mld
-def mld_profile(df, variable, thresh, ref_depth, verbose=True):
-    """
-    Calculate the Mixed Layer Depth (MLD) for a single glider profile.
-
-    This function computes the MLD by applying a threshold difference to the specified variable
-    (e.g., temperature or density) for a given glider profile. The default threshold is set for density (0.01).
-
-    Parameters
-    ----------
-    df : pandas.DataFrame
-        A dataframe containing the glider profile data (including the variable of interest and depth).
-    variable : str
-        The name of the variable (e.g., 'temperature' or 'density') used for the threshold calculation.
-    thresh : float, optional, default=0.01
-        The threshold for the difference in the variable. Typically used to detect the mixed layer.
-    ref_depth : float, optional, default=10
-        The reference depth (in meters) used to calculate the difference for the threshold.
-    verbose : bool, optional, default=True
-        If True, additional information and warnings are printed to the console.
-
-    Returns
-    -------
-    mld : float or np.nan
-        The depth of the mixed layer, or np.nan if no MLD can be determined based on the threshold.
-
-    Notes
-    -----
-    This function is based on the original GliderTools implementation and was modified by
-    Chiara Monforte to ensure compliance with the OG1 standards.
-    [Source Code](https://github.com/GliderToolsCommunity/GliderTools/blob/master/glidertools/physics.py)
-    """
-    exception = False
-    divenum = df.index[0]
-    df = df.dropna(subset=[variable, "DEPTH"])
-    if len(df) == 0:
-        mld = np.nan
-        exception = True
-        message = """no observations found for specified variable in dive {}
-                """.format(
-            divenum
-        )
-    elif np.nanmin(np.abs(df.DEPTH.values - ref_depth)) > 5:
-        exception = True
-        message = """no observations within 5 m of ref_depth for dive {}
-                """.format(
-            divenum
-        )
-        mld = np.nan
-    else:
-        direction = 1 if np.nanmean(np.diff(df.DEPTH))> 0 else -1
-        # create arrays in order of increasing depth
-        var_arr = df[variable].values[:: int(direction)]
-        depth = df.DEPTH.values[:: int(direction)]
-        # get index closest to ref_depth
-        i = np.nanargmin(np.abs(depth - ref_depth))
-        # create difference array for threshold variable
-        dd = var_arr - var_arr[i]
-        # mask out all values that are shallower then ref_depth
-        dd[depth < ref_depth] = np.nan
-        # get all values in difference array within threshold range
-        mixed = dd[abs(dd) > thresh]
-        if len(mixed) > 0:
-            idx_mld = np.argmax(abs(dd) > thresh)
-            mld = depth[idx_mld]
-        else:
-            exception = True
-            mld = np.nan
-            message = """threshold criterion never true (all mixed or \
-                shallow profile) for profile {}""".format(
-                divenum
-            )
-    if verbose and exception:
-        warnings.warn(message)
-    return mld
-
->>>>>>> cb74c79d
+from typing import Any
+
+import numpy as np
+from tqdm import tqdm
+import pandas as pd
+import xarray as xr
+from scipy import stats
+import gsw
+import warnings
+from glidertest import utilities
+
+def quant_updown_bias(ds, var='PSAL', v_res=1):
+    """
+    This function computes up and downcast averages for a specific variable
+
+    Parameters
+    ----------
+    ds: Dataset.xarray 
+        Dataset in **OG1 format**, containing at least **TIME, DEPTH, LATITUDE, LONGITUDE,** and the selected variable.  
+        Data should **not** be gridded.
+    var: str, optional, default='PSAL'
+        Selected variable.
+    v_res: float
+        Vertical resolution for the gridding in meters.
+                
+    Returns
+    -------
+    df: pandas.DataFrame 
+        Dataframe containing dc (Dive - Climb average), cd (Climb - Dive average) and depth
+
+    Notes
+    -----
+    Original Author: Chiara Monforte
+    """
+    utilities._check_necessary_variables(ds, ['PROFILE_NUMBER', 'DEPTH', var])
+    p = 1  # Horizontal resolution
+    z = v_res  # Vertical resolution
+
+    if var in ds.variables:
+        varG, profG, depthG = utilities.construct_2dgrid(ds.PROFILE_NUMBER, ds.DEPTH, ds[var], p, z)
+
+        grad = np.diff(varG, axis=0)  # Horizontal gradients
+        with warnings.catch_warnings():
+            warnings.simplefilter("ignore", category=RuntimeWarning)
+            dc = np.nanmean(grad[0::2, :], axis=0)  # Dive - CLimb
+            cd = np.nanmean(grad[1::2, :], axis=0)  # Climb - Dive
+
+        df = pd.DataFrame(data={'dc': dc, 'cd': cd, 'depth': depthG[0, :]})
+    else:
+        print(f'{var} is not in the dataset')
+        df = pd.DataFrame()
+    return df
+
+def compute_daynight_avg(ds, sel_var='CHLA', start_time=None, end_time=None, start_prof=None, end_prof=None):
+    """
+    Computes day and night averages for a selected variable over a specified time period or range of dives.  
+    Day and night are determined based on **sunrise and sunset times** from the `compute_sunset_sunrise` function in GliderTools.  
+    A sufficient number of dives is required to ensure both **day and night data** are present; otherwise, the function will not run.  
+
+    Parameters
+    ----------
+    ds : xarray.Dataset  
+        Dataset in **OG1 format**, containing at least **TIME, DEPTH, LATITUDE, LONGITUDE,** and the selected variable.  
+        Data should **not** be gridded.  
+    sel_var : str, optional, default='CHLA'  
+        The variable for which day and night averages will be computed.  
+    start_time : str or datetime-like, optional  
+        The **start date** for data selection.  
+        - If not specified, defaults to the **central week of the deployment**.  
+        - Selecting a smaller section (a few days to weeks) is recommended for better visualization of NPQ effects.  
+    end_time : str or datetime-like, optional  
+        The **end date** for data selection.  
+        - If not specified, defaults to the **central week of the deployment**.  
+    start_prof : int, optional  
+        The **starting profile number** for data selection.  
+        - If not specified, the function uses `start_time` or defaults to the **central week of deployment**.  
+        - A sufficient number of dives is required for valid day and night separation.  
+    end_prof : int, optional  
+        The **ending profile number** for data selection.  
+        - If not specified, the function uses `end_time` or defaults to the **central week of deployment**.  
+
+    Returns
+    -------
+    day_av : pandas.DataFrame  
+        DataFrame containing **daytime averages** of the selected variable with the following columns:  
+        - `batch` : Integer representing the grouped day-night cycles (e.g., chronological day number).  
+        - `depth` : Depth values for the average calculation.  
+        - `dat` : Average value of the selected variable.  
+        - `date` : Actual date corresponding to the batch.  
+    night_av : pandas.DataFrame  
+        DataFrame containing **nighttime averages** of the selected variable with the same columns as for day_av
+
+    Notes
+    ------
+    Original Author: Chiara Monforte  
+    """
+    utilities._check_necessary_variables(ds, ['TIME', sel_var, 'DEPTH'])
+    if "TIME" not in ds.indexes.keys():
+        ds = ds.set_xindex('TIME')
+
+    if not start_time:
+        start_time = ds.TIME.mean() - np.timedelta64(3, 'D')
+    if not end_time:
+        end_time = ds.TIME.mean() + np.timedelta64(3, 'D')
+
+    if start_prof and end_prof:
+        t1 = ds.TIME.where(ds.PROFILE_NUMBER==start_prof).dropna(dim='N_MEASUREMENTS')[0]
+        t2 = ds.TIME.where(ds.PROFILE_NUMBER==end_prof).dropna(dim='N_MEASUREMENTS')[-1]
+        ds_sel = ds.sel(TIME=slice(t1,t2))
+    else:
+        ds_sel = ds.sel(TIME=slice(start_time, end_time))
+    sunrise, sunset = utilities.compute_sunset_sunrise(ds_sel.TIME, ds_sel.LATITUDE, ds_sel.LONGITUDE)
+
+    # creating batches where one batch is a night and the following day
+    day = (ds_sel.TIME > sunrise) & (ds_sel.TIME < sunset)
+    # find day and night transitions
+    daynight_transitions = np.abs(np.diff(day.astype(int)))
+    # get the cumulative sum of daynight to generate separate batches for day and night
+    daynight_batches = daynight_transitions.cumsum()
+    batch = np.r_[0, daynight_batches // 2]
+
+    # Create day and night averages to then have easy to plot
+    df = pd.DataFrame(np.c_[ds_sel[sel_var], day, batch, ds_sel['DEPTH']], columns=['dat', 'day', 'batch', 'depth'])
+    ave = df.dat.groupby([df.day, df.batch, np.around(df.depth)]).mean()
+    day_av = ave[1].to_frame().reset_index()
+    night_av = ave[0].to_frame().reset_index()
+    #Assign date value
+
+    for i in np.unique(day_av.batch):
+        date_val = str(ds_sel.TIME.where(batch == i).dropna(dim='N_MEASUREMENTS')[-1].values)[:10]
+        day_av.loc[np.where(day_av.batch == i)[0], 'date'] = date_val
+        night_av.loc[np.where(night_av.batch == i)[0], 'date'] = date_val
+    return day_av, night_av
+
+
+def check_monotony(da):
+    """
+    Checks whether the selected variable is **monotonically increasing** throughout the mission.  
+    This function is particularly designed to check **profile numbers** to ensure they are assigned correctly.  
+    If the profile number is not monotonically increasing, it may indicate misassignment due to an error in data processing.  
+
+    Parameters
+    ----------
+    da: xarray.DataArray   
+        DataArray in **OG1 format**. Data should **not** be gridded. 
+
+    Returns
+    -------
+    bool:
+        **True** if the variable is monotonically increasing, else **False**. 
+        Additionally, a message is printed indicating the result.  
+
+    Notes
+    ------
+    Original Author: Chiara Monforte
+    """
+    if not pd.Series(da).is_monotonic_increasing:
+        print(f'{da.name} is not always monotonically increasing')
+        return False
+    else:
+        print(f'{da.name} is always monotonically increasing')
+        return True
+
+def calc_w_meas(ds):
+    """
+    Calculates the vertical velocity of a glider using changes in pressure with time.
+
+    Parameters
+    ----------
+    ds: xarray.Dataset
+        Dataset containing **DEPTH** and **TIME**.
+    
+    Returns
+    -------
+    ds: xarray.Dataset 
+        Containing the new variable **GLIDER_VERT_VELO_DZDT** (array-like), with vertical velocities calculated from dz/dt
+
+    Notes
+    ------
+    Original Author: Eleanor Frajka-Williams
+    """
+    utilities._check_necessary_variables(ds, ['TIME'])
+    # Ensure inputs are numpy arrays
+    time = ds.TIME.values
+    if 'DEPTH_Z' not in ds.variables and all(var in ds.variables for var in ['PRES', 'LATITUDE', 'LONGITUDE']):
+        ds = utilities.calc_DEPTH_Z(ds)
+    depth = ds.DEPTH_Z.values
+
+    # Calculate the centered differences in pressure and time, i.e. instead of using neighboring points, 
+    # use the points two steps away.  This has a couple of advantages: one being a slight smoothing of the
+    # differences, and the other that the calculated speed will be the speed at the midpoint of the two 
+    # points.
+    # For data which are evenly spaced in time, this will be equivalent to a centered difference.
+    # For data which are not evenly spaced in time, i.e. when a Seaglider sample rate changes from 5 
+    # seconds to 10 seconds, there may be some uneven weighting of the differences.
+    delta_z_meters = (depth[2:] - depth[:-2]) 
+    delta_time_datetime64ns = (time[2:] - time[:-2]) 
+    delta_time_sec = delta_time_datetime64ns / np.timedelta64(1, 's')  # Convert to seconds
+
+    # Calculate vertical velocity (rate of change of pressure with time)
+    vertical_velocity = delta_z_meters / delta_time_sec
+
+    # Pad the result to match the original array length
+    vertical_velocity = np.pad(vertical_velocity, (1, 1), 'edge') 
+
+    # No - Convert vertical velocity from m/s to cm/s
+    vertical_velocity = vertical_velocity 
+
+    # Add vertical velocity to the dataset
+    ds = ds.assign(GLIDER_VERT_VELO_DZDT=(('N_MEASUREMENTS'), vertical_velocity,  {'long_name': 'glider_vertical_speed_from_pressure', 'units': 'm s-1'}))
+
+    return ds
+
+def calc_w_sw(ds):
+    """
+    Calculate the vertical seawater velocity and add it to the dataset.
+
+    Parameters
+    ----------
+    ds: xarray.Dataset 
+        Dataset containing **VERT_GLIDER_SPEED** and **VERT_SPEED_DZDT**.
+
+    Returns
+    -------
+    ds: xarray.Dataset 
+        Dataset with the new variable **VERT_SW_SPEED**, which is the inferred vertical seawater velocity.
+
+    Notes
+    -----
+    - This could be bundled with calc_glider_w_from_depth, but keeping them separate allows for some extra testing/flexibility for the user.
+    Original Author: Eleanor Frajka-Williams
+    """
+    # Eleanor's note: This could be bundled with calc_glider_w_from_depth, but keeping them separate allows for some extra testing/flexibility for the user. 
+    utilities._check_necessary_variables(ds, ['GLIDER_VERT_VELO_MODEL', 'GLIDER_VERT_VELO_DZDT'])
+    
+    # Calculate the vertical seawater velocity
+    vert_sw_speed = ds['GLIDER_VERT_VELO_DZDT'].values - ds['GLIDER_VERT_VELO_MODEL'].values 
+
+    # Add vertical seawater velocity to the dataset as a data variable
+    ds = ds.assign(VERT_CURR_MODEL=(('N_MEASUREMENTS'), vert_sw_speed, {'long_name': 'vertical_current_of_seawater_derived_from_glider_flight_model', 'units': 'm s-1'}))
+    return ds
+
+def quant_binavg(ds, var='VERT_CURR', zgrid=None, dz=None):
+    """
+    Calculate the bin average of vertical velocities within specified depth ranges.
+    This function computes the bin average of all vertical velocities within depth ranges,
+    accounting for the uneven vertical spacing of seaglider data in depth (but regular in time).
+    It uses the pressure data to calculate depth and then averages the vertical velocities
+    within each depth bin.
+
+    Parameters
+    ----------
+    ds: xarray.Dataset 
+        Dataset containing the variables **PRES** and **VERT_SW_SPEED**
+    zgrid:  array-like, optional 
+        Depth grid for binning. If None, a default grid is created.
+    dz: float, optional 
+        Interval for creating depth grid if zgrid is not provided.
+
+    Returns
+    -------
+    meanw: array-like 
+        Bin-averaged vertical velocities for each depth bin.
+
+    Notes
+    ----
+    - I know this is a non-sensical name.  We should re-name, but is based on advice from Ramsey Harcourt.
+    Original Author: Eleanor Frajka-Williams
+    """
+    utilities._check_necessary_variables(ds, [var, 'PRES'])
+    press = ds.PRES.values
+    ww = ds[var].values
+
+    # Calculate depth from pressure using gsw
+    if 'DEPTH_Z' in ds:
+        depth = ds.DEPTH_Z.values
+    elif 'LATITUDE' in ds:
+        latmean = np.nanmean(ds.LATITUDE)
+        depth = gsw.z_from_p(press, lat=latmean)  # Assuming latitude is 0, adjust as necessary
+    else: 
+        msg = f"DEPTH_Z and LATITUDE are missing. At least one of the two variables is needed."
+        raise KeyError(msg)
+
+    if zgrid is None:
+        if dz is None:
+            dz = 5  # Default interval if neither zgrid nor dz is provided
+        zgrid = np.arange(np.floor(np.nanmin(depth)/10)*10, np.ceil(np.nanmax(depth) / 10) * 10 + 1, dz)
+
+    def findbetw(arr, bounds):
+        return np.where((arr > bounds[0]) & (arr <= bounds[1]))[0]
+
+    # Calculate bin edges from zgrid centers
+    bin_edges = np.zeros(len(zgrid) + 1)
+    bin_edges[1:-1] = (zgrid[:-1] + zgrid[1:]) / 2
+    bin_edges[0] = zgrid[0] - (zgrid[1] - zgrid[0]) / 2
+    bin_edges[-1] = zgrid[-1] + (zgrid[-1] - zgrid[-2]) / 2
+
+    meanw = np.zeros(len(zgrid))
+    NNz = np.zeros(len(zgrid))
+    w_lower = np.zeros(len(zgrid))
+    w_upper = np.zeros(len(zgrid))
+
+    # Cycle through the bins and calculate the mean vertical velocity
+    with warnings.catch_warnings():
+        warnings.simplefilter("ignore", category=RuntimeWarning)
+        for zdo in range(len(zgrid)):
+            z1 = bin_edges[zdo]
+            z2 = bin_edges[zdo + 1]
+            ifind = findbetw(depth, [z1, z2])
+
+            CIlimits = .95 # Could be passed as a variable. 0.95 for 95% confidence intervals
+            if len(ifind):
+                meanw[zdo] = np.nanmean(ww[ifind])
+
+                # Confidence intervals
+                # Number of data points used in the mean at this depth (zgrid[zdo])
+                NNz[zdo] = len(ifind)
+                if NNz[zdo] > 1:
+                    se = np.nanstd(ww[ifind]) / np.sqrt(NNz[zdo])  # Standard error
+                    ci = se * stats.t.ppf((1 + CIlimits) / 2, NNz[zdo] - 1)  # Confidence interval based on CIlimits
+                    w_lower[zdo] = meanw[zdo] - ci
+                    w_upper[zdo] = meanw[zdo] + ci
+                else:
+                    w_lower[zdo] = np.nan
+                    w_upper[zdo] = np.nan
+
+            else:
+                meanw[zdo] = np.nan
+
+
+    # Package the outputs into an xarray dataset
+    ds_out = xr.Dataset(
+        {
+            "meanw": (["zgrid"], meanw),
+            "w_lower": (["zgrid"], w_lower),
+            "w_upper": (["zgrid"], w_upper),
+            "NNz": (["zgrid"], NNz),
+        },
+        coords={
+            "zgrid": zgrid
+        },
+        attrs={
+            "CIlimits": CIlimits
+        }
+    )
+    return ds_out
+
+
+def quant_hysteresis(ds: xr.Dataset, var='DOXY', v_res=1):
+    """
+    This function computes up and downcast averages for a specific variable
+
+    Parameters
+    ----------
+    ds: xarray.Dataset 
+        Dataset in **OG1 format**, containing at least **DEPTH, PROFILE_NUMBER,** and the selected variable.  
+        Data should **not** be gridded.
+    var: str, optional, default='DOXY' 
+        Selected variable
+    v_res: float
+        Vertical resolution for the gridding in meters.
+
+    Returns
+    -------
+    df: pandas.DataFrame 
+        Dataframe containing dive and climb average over depth for the selected variable. A third column contains the depth values
+
+    Notes
+    ------
+    Original Author: Chiara Monforte
+    """
+    utilities._check_necessary_variables(ds, ['PROFILE_NUMBER', 'DEPTH', var])
+    p = 1  # Horizontal resolution
+    z = v_res  # Vertical resolution
+    with warnings.catch_warnings():
+        warnings.simplefilter("ignore", category=RuntimeWarning)
+        varG, profG, depthG = utilities.construct_2dgrid(ds.PROFILE_NUMBER, ds.DEPTH, ds[var], p, z)
+        dive = np.nanmedian(varG[0::2, :], axis=0)  # Dive
+        climb = np.nanmedian(varG[1::2, :], axis=0)  # Climb
+        df = pd.DataFrame(data={'dive': dive, 'climb': climb, 'depth': depthG[0, :]})
+    return df
+
+
+def compute_hyst_stat(ds: xr.Dataset, var='DOXY', v_res=1):
+    """
+    This function computes some basic statistics for the differences between climb and dive data
+
+    Parameters
+    ----------
+    ds: xarray.Dataset 
+        Dataset in **OG1 format**, containing at least **DEPTH, PROFILE_NUMBER,** and the selected variable.
+        Data should not be gridded.
+    var: str, optional, default='DOXY' 
+        Selected variable
+    v_res: float
+        Vertical resolution for the gridding
+
+    Returns
+    -------
+    diff : array-like  
+        Difference between upcast and downcast values.  
+    err_range : array-like
+        Percentage error of the dive-climb difference based on the range of values, computed for each depth step.
+    err_mean : array-like
+        Percentage error of the dive-climb difference based on the mean values, computed for each depth step.
+    rms : float  
+        Root Mean Square (RMS) of the difference in values between dive and climb.  
+    df : pandas.DataFrame  
+        DataFrame containing:  
+        - **Dive and climb averages** over depth for the selected variable.  
+        - **Depth values** in a separate column.  
+
+    Notes
+    ------
+    Original Author: Chiara  Monforte
+    """
+    df = quant_hysteresis(ds, var=var, v_res=v_res)
+    with warnings.catch_warnings():
+        warnings.simplefilter("ignore", category=RuntimeWarning)
+        diff = abs(df.dive - df.climb)
+        err_range = (diff * 100) / (np.nanmax(np.nanmedian([df.dive, df.climb], axis=0)) - np.nanmin(
+            np.nanmedian([df.dive, df.climb], axis=0)))
+        err_mean = (diff * 100) / np.nanmedian([df.dive, df.climb], axis=0)
+        rms = np.sqrt(np.nanmean(abs(df.dive - df.climb) ** 2))
+    return df, diff, err_mean, err_range, rms
+
+
+def compute_prof_duration(ds:xr.Dataset):
+    """
+    This function computes some basic statistics for the differences between climb and dive data.
+
+    Parameters
+    ----------
+    ds: xarray.Dataset 
+        Dataset in **OG1 format**, containing at least **DEPTH, PROFILE_NUMBER,** and the selected variable.
+        Data should not be gridded.
+
+    Returns
+    -------
+    df: pandas.DataFrame 
+        Dataframe containing the profile number and the duration of that profile in minutes
+
+    Notes
+    ------
+    Original Author: Chiara  Monforte
+    """
+    utilities._check_necessary_variables(ds, ['PROFILE_NUMBER', 'TIME'])
+    deltat = ds.TIME.groupby(ds.PROFILE_NUMBER).max() - ds.TIME.groupby(ds.PROFILE_NUMBER).min()
+    deltat_min = (pd.to_timedelta(deltat).astype('timedelta64[s]') / 60).astype('int64')
+    df = pd.DataFrame(data={'profile_num': deltat.PROFILE_NUMBER, 'profile_duration': deltat_min})
+    return df
+
+def find_outlier_duration(df: pd.DataFrame, rolling=20, std=2):
+    """
+    Identifies **outlier profile durations** based on a rolling mean and standard deviation threshold.  
+    This helps detect profiles with significantly longer or shorter durations compared to surrounding profiles. 
+
+    Parameters
+    ----------
+    df: pandas.DataFrame 
+        Dataframr containing the profile number and the duration of that profile in minutes
+    rolling: int, default = 20
+        Window size for the rolling mean
+    std: int, default = 2
+        Number of standard deviations to use for 'odd' profile duration
+
+    Returns
+    -------
+    rolling_mean : pandas.Series  
+        Rolling mean of **profile duration** computed using the specified window size.  
+    overt_prof : numpy.ndarray  
+        Array of **profile numbers** where the duration exceeds the rolling mean by more than the set **standard deviation threshold**.  
+        - If outliers are found, a message is printed recommending further investigation. 
+
+    Notes
+    ------
+    Original Author: Chiara  Monforte
+    """
+    rolling_mean = df['profile_duration'].rolling(window=rolling, min_periods=1).mean()
+    overtime = np.where((df['profile_duration'] > rolling_mean + (np.std(rolling_mean) * std)) | (
+                df['profile_duration'] < rolling_mean - (np.std(rolling_mean) * std)))
+    overt_prof = df['profile_num'][overtime[0]].values
+    if len(overtime[0]) > 0:
+        print(
+            f'There are {len(overtime[0])} profiles where the duration differs by {std} standard deviations of the nearby {rolling} profiles. Further checks are recommended')
+    return rolling_mean, overt_prof
+
+def compute_global_range(ds: xr.Dataset, var='DOXY', min_val=-5, max_val=600):
+    """
+    Applies a gross filter to the dataset by removing observations outside the specified global range.
+
+    This function checks if any values of the specified variable (`var`) fall outside the provided
+    range `[min_val, max_val]`. If a value is out of the specified range, it is excluded from the
+    output. The function returns the filtered dataset with the out-of-range values removed.
+
+    Parameters
+    ----------
+    ds : xarray.Dataset 
+        Dataset containing the variable to be filtered.
+    var : str, optional, default='DOXY' 
+        The name of the variable to apply the range filter on.
+    min_val : float, default = -5
+        The minimum allowable value for the variable.
+    max_val : float, default = 600
+        The maximum allowable value for the variable.
+
+    Returns
+    -------
+    xarray.DataArray : 
+        A filtered DataArray containing only the values of the specified variable
+        within the range `[min_val, max_val]`. Values outside this range are dropped.
+
+    Notes
+    ------
+    Original Author: Chiara Monforte
+    """
+    utilities._check_necessary_variables(ds, [var])
+    out_range = ds[var].where((ds[var]<min_val )| (ds[var]>max_val ))
+    return out_range.dropna(dim='N_MEASUREMENTS')
+
+def max_depth_per_profile(ds: xr.Dataset):
+    """
+    This function computes the maximum depth for each profile in the dataset
+
+    Parameters
+    ----------
+    ds: xarray.Dataset 
+        Dataset in **OG1 format**, containing at least **DEPTH, PROFILE_NUMBER,** and the selected variable.
+        Data should not be gridded.
+
+    Returns
+    -------
+    max_depths: pandas dataframe containing the profile number and the maximum depth of that profile
+
+    Notes
+    ------
+    Original Author: Till Moritz
+    """
+    max_depths = ds.groupby('PROFILE_NUMBER').apply(lambda x: x['DEPTH'].max())
+    ### add the unit to the dataarray
+    max_depths.attrs['units'] = ds['DEPTH'].attrs['units']
+    return max_depths
+def compute_mld_glidertools(ds, variable, thresh=0.01, ref_depth=10, verbose=True):
+    """
+    Calculate the Mixed Layer Depth (MLD) for an ungridded glider dataset.
+
+    This function computes the MLD by applying a threshold difference to a specified variable
+    (e.g., temperature or density). The default threshold is set for density (0.01).
+
+    Parameters
+    ----------
+    ds : xarray.Dataset
+        A dataset containing glider data, including depth, profile number and the variable of interest.
+    variable : str
+        The name of the variable (e.g., 'temperature' or 'density') used for the threshold calculation.
+    thresh : float, optional, default=0.01
+        The threshold for the difference in the variable. Typically used to detect the mixed layer.
+    ref_depth : float, optional, default=10
+        The reference depth (in meters) used to calculate the difference for the threshold.
+    verbose : bool, optional, default=True
+        If True, additional information and warnings are printed to the console.
+
+    Return
+    ------
+    mld : array
+        An array of depths corresponding to the MLD for each unique glider dive in the dataset.
+
+    Notes
+    -----
+    This function is based on the original GliderTools implementation and was modified by
+    Chiara Monforte to ensure compliance with the OG1 standards.
+    [Source Code](https://github.com/GliderToolsCommunity/GliderTools/blob/master/glidertools/physics.py)
+    """
+    utilities._check_necessary_variables(ds, [variable,"DEPTH", "PROFILE_NUMBER"])
+    groups = utilities.group_by_profiles(ds, [variable, "DEPTH"])
+    mld = groups.apply(mld_profile, variable, thresh, ref_depth, verbose)
+    return mld
+
+
+def bin_data(ds_profile: xr.Dataset, vars: list, resolution: float, agg: str = 'mean'):
+    """
+    Bin the data in a profile dataset by depth using fixed depth steps.
+    
+    Parameters
+    ----------
+        ds_profile: xr.Dataset 
+            The dataset containing at least **DEPTH and the variables to bin**.
+        resolution: float 
+            The depth resolution for the binning.
+        var: list
+            The variables to bin.
+        agg: str 
+            The aggregation method to use for binning. Default is 'mean'. Other option is 'median'.
+
+    Returns
+    -------
+        dict: A dictionary containing binned data arrays for each variable, including DEPTH.
+
+    Notes
+    -----
+    Original author: Till Moritz
+    """
+    # Remove empty strings from vars list
+    vars = [var for var in vars if var]
+
+    # Ensure necessary variables exist
+    utilities._check_necessary_variables(ds_profile, vars + ['DEPTH'])
+
+    # Define bin edges and bin centers
+    min_depth = np.floor(ds_profile.DEPTH.min() / resolution) * resolution
+    max_depth = np.ceil(ds_profile.DEPTH.max() / resolution) * resolution
+    bins = np.arange(min_depth, max_depth + resolution, resolution)
+    bin_centers = bins[:-1] + resolution / 2  # Set depth values to bin centers
+
+    # Group variables by depth bins and apply aggregation
+    binned_data = {}
+    for name in vars:
+        grouped = ds_profile[name].groupby_bins('DEPTH', bins)
+        if agg == 'mean':
+            binned_data[name] = grouped.mean().values
+        elif agg == 'median':
+            binned_data[name] = grouped.median().values
+        else:
+            raise ValueError(f"Invalid aggregation method: {agg}")
+
+    # Assign bin centers as the new depth values
+    binned_data['DEPTH'] = bin_centers
+
+    return binned_data
+
+  
+def mld_profile(df, variable, thresh, ref_depth, verbose=True):
+    """
+    Calculate the Mixed Layer Depth (MLD) for a single glider profile.
+    This function computes the MLD by applying a threshold difference to the specified variable
+    (e.g., temperature or density) for a given glider profile. The default threshold is set for density (0.01).
+
+    Parameters
+    ----------
+    df : pandas.DataFrame
+        A dataframe containing the glider profile data (including the variable of interest and depth).
+    variable : str
+        The name of the variable (e.g., 'temperature' or 'density') used for the threshold calculation.
+    thresh : float, optional, default=0.01
+        The threshold for the difference in the variable. Typically used to detect the mixed layer.
+    ref_depth : float, optional, default=10
+        The reference depth (in meters) used to calculate the difference for the threshold.
+    verbose : bool, optional, default=True
+        If True, additional information and warnings are printed to the console.
+
+    Returns
+    -------
+    mld : float or np.nan
+        The depth of the mixed layer, or np.nan if no MLD can be determined based on the threshold.
+
+    Notes
+    -----
+    This function is based on the original GliderTools implementation and was modified by
+    Chiara Monforte to ensure compliance with the OG1 standards.
+    [Source Code](https://github.com/GliderToolsCommunity/GliderTools/blob/master/glidertools/physics.py)
+    """
+    exception = False
+    divenum = df.index[0]
+    df = df.dropna(subset=[variable, "DEPTH"])
+    if len(df) == 0:
+        mld = np.nan
+        exception = True
+        message = """no observations found for specified variable in dive {}
+                """.format(
+            divenum
+        )
+    elif np.nanmin(np.abs(df.DEPTH.values - ref_depth)) > 5:
+        exception = True
+        message = """no observations within 5 m of ref_depth for dive {}
+                """.format(
+            divenum
+        )
+        mld = np.nan
+    else:
+        direction = 1 if np.nanmean(np.diff(df.DEPTH))> 0 else -1
+        # create arrays in order of increasing depth
+        var_arr = df[variable].values[:: int(direction)]
+        depth = df.DEPTH.values[:: int(direction)]
+        # get index closest to ref_depth
+        i = np.nanargmin(np.abs(depth - ref_depth))
+        # create difference array for threshold variable
+        dd = var_arr - var_arr[i]
+        # mask out all values that are shallower then ref_depth
+        dd[depth < ref_depth] = np.nan
+        # get all values in difference array within threshold range
+        mixed = dd[abs(dd) > thresh]
+        if len(mixed) > 0:
+            idx_mld = np.argmax(abs(dd) > thresh)
+            mld = depth[idx_mld]
+        else:
+            exception = True
+            mld = np.nan
+            message = """threshold criterion never true (all mixed or \
+                shallow profile) for profile {}""".format(
+                divenum
+            )
+    if verbose and exception:
+        warnings.warn(message)
+    return mld