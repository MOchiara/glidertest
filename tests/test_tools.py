import pytest
from glidertest import fetchers, tools
import matplotlib.pyplot as plt
import math
import numpy as np
import matplotlib
matplotlib.use('agg') # use agg backend to prevent creating plot windows during tests

def test_plots(start_prof=0, end_prof=100):
    ds = fetchers.load_sample_dataset()
    fig, ax = tools.plot_basic_vars(ds,start_prof=start_prof, end_prof=end_prof)
    assert ax[0].get_ylabel() == 'Depth (m)'
    assert ax[0].get_xlabel() == f'Average Temperature [C] \nbetween profile {start_prof} and {end_prof}'


def test_up_down_bias(v_res=1, xlabel='Salinity'):
    ds = fetchers.load_sample_dataset()
    fig, ax = plt.subplots()
    df = tools.updown_bias(ds, var='PSAL', v_res=v_res)
    bins = np.unique(np.round(ds.DEPTH,0))
    ncell = math.ceil(len(bins)/v_res)
    assert len(df) == ncell
    tools.plot_updown_bias(df, ax,  xlabel=xlabel)
    lims = np.abs(df.dc)
    assert ax.get_xlim() == (-np.nanpercentile(lims, 99.5), np.nanpercentile(lims, 99.5))
    assert ax.get_ylim() == (df.depth.max() + 1, -df.depth.max() / 30)
    assert ax.get_xlabel() == xlabel
 

def test_chl(var1='CHLA', var2='BBP700'):
    ds = fetchers.load_sample_dataset()
    ax = tools.optics_first_check(ds, var=var1)
    assert ax.get_ylabel() == var1
    ax = tools.optics_first_check(ds, var=var2)
    assert ax.get_ylabel() == var2
    with pytest.raises(KeyError) as e:
        tools.optics_first_check(ds, var='nonexistent_variable')


def test_quench_sequence(xlabel='Temperature [C]',ylim=45):
    ds = fetchers.load_sample_dataset()
    if not "TIME" in ds.indexes.keys():
        ds = ds.set_xindex('TIME')
    fig, ax = plt.subplots()
    tools.plot_section_with_srss(ds, 'CHLA', ax,ylim=ylim)
    assert ax.get_ylabel() == 'Depth [m]'
    assert ax.get_ylim() == (ylim, -ylim / 30)
    
    dayT, nightT = tools.day_night_avg(ds, sel_var='TEMP')
    assert len(nightT.dat.dropna()) > 0
    assert len(dayT.dat.dropna()) > 0
    
    fig, ax = tools.plot_daynight_avg(dayT, nightT,xlabel=xlabel) 
    assert ax.get_ylabel() == 'Depth [m]'
    assert ax.get_xlabel() == xlabel


def test_temporal_drift(var='DOXY'):
    ds = fetchers.load_sample_dataset()
    fig, ax = plt.subplots(1, 2)
    tools.check_temporal_drift(ds,var, ax)
    assert ax[1].get_ylabel() == 'Depth (m)'
    assert ax[0].get_ylabel() == var
    assert ax[1].get_xlim() == (np.nanpercentile(ds[var], 0.01), np.nanpercentile(ds[var], 99.99))
    tools.check_temporal_drift(ds,'CHLA')


def test_profile_check():
    ds = fetchers.load_sample_dataset()
    tools.check_monotony(ds.PROFILE_NUMBER)
    tools.plot_profIncrease(ds)


def test_check_monotony():
    ds = fetchers.load_sample_dataset()
    profile_number_monotony = tools.check_monotony(ds.PROFILE_NUMBER)
    temperature_monotony = tools.check_monotony(ds.TEMP)
    assert profile_number_monotony
    assert not temperature_monotony
<<<<<<< HEAD


def test_basic_statistics():
    ds = fetchers.load_sample_dataset()
    tools.plot_glider_track(ds)
    tools.plot_grid_spacing_histograms(ds)
    tools.plot_ts_histograms(ds)

=======
    
>>>>>>> 7b854b73

def test_vert_vel():
    ds_sg014 = fetchers.load_sample_dataset(dataset_name="sg014_20040924T182454_delayed_subset.nc")
    ds_sg014 = tools.calc_glider_w_from_depth(ds_sg014)
    ds_sg014 = tools.calc_seawater_w(ds_sg014)
    tools.plot_vertical_speeds_with_histograms(ds_sg014)
    ds_dives = ds_sg014.sel(N_MEASUREMENTS=ds_sg014.PHASE == 2)
    ds_climbs = ds_sg014.sel(N_MEASUREMENTS=ds_sg014.PHASE == 1)
    ds_out_dives = tools.ramsey_binavg(ds_dives, var = 'VERT_CURR_MODEL', dz=10)
    ds_out_climbs = tools.ramsey_binavg(ds_climbs, var = 'VERT_CURR_MODEL', dz=10)
    tools.plot_combined_velocity_profiles(ds_out_dives, ds_out_climbs)
<<<<<<< HEAD
 
=======

>>>>>>> 7b854b73
<|MERGE_RESOLUTION|>--- conflicted
+++ resolved
@@ -77,7 +77,6 @@
     temperature_monotony = tools.check_monotony(ds.TEMP)
     assert profile_number_monotony
     assert not temperature_monotony
-<<<<<<< HEAD
 
 
 def test_basic_statistics():
@@ -86,9 +85,6 @@
     tools.plot_grid_spacing_histograms(ds)
     tools.plot_ts_histograms(ds)
 
-=======
-    
->>>>>>> 7b854b73
 
 def test_vert_vel():
     ds_sg014 = fetchers.load_sample_dataset(dataset_name="sg014_20040924T182454_delayed_subset.nc")
@@ -99,9 +95,4 @@
     ds_climbs = ds_sg014.sel(N_MEASUREMENTS=ds_sg014.PHASE == 1)
     ds_out_dives = tools.ramsey_binavg(ds_dives, var = 'VERT_CURR_MODEL', dz=10)
     ds_out_climbs = tools.ramsey_binavg(ds_climbs, var = 'VERT_CURR_MODEL', dz=10)
-    tools.plot_combined_velocity_profiles(ds_out_dives, ds_out_climbs)
-<<<<<<< HEAD
- 
-=======
-
->>>>>>> 7b854b73
+    tools.plot_combined_velocity_profiles(ds_out_dives, ds_out_climbs)